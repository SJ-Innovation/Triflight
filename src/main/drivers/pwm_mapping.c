--- conflicted
+++ resolved
@@ -748,7 +748,6 @@
 };
 #endif
 
-<<<<<<< HEAD
 #if defined(SIRINFPV)
 static const uint16_t multiPPM[] = {
     PWM1  | (MAP_TO_MOTOR_OUTPUT << 8),
@@ -757,7 +756,28 @@
     PWM4  | (MAP_TO_MOTOR_OUTPUT << 8),
     PWM5  | (MAP_TO_MOTOR_OUTPUT << 8),
     PWM6  | (MAP_TO_MOTOR_OUTPUT << 8),
-=======
+    0xFFFF
+};
+
+static const uint16_t multiPWM[] = {
+    PWM1  | (MAP_TO_MOTOR_OUTPUT << 8),
+    PWM2  | (MAP_TO_MOTOR_OUTPUT << 8),
+    PWM3  | (MAP_TO_MOTOR_OUTPUT << 8),
+    PWM4  | (MAP_TO_MOTOR_OUTPUT << 8),
+    PWM5  | (MAP_TO_MOTOR_OUTPUT << 8),
+    PWM6  | (MAP_TO_MOTOR_OUTPUT << 8),
+    0xFFFF
+};
+
+static const uint16_t airPPM[] = {
+    0xFFFF
+};
+
+static const uint16_t airPWM[] = {
+    0xFFFF
+};
+#endif
+
 #ifdef FURYF3
 static const uint16_t multiPPM[] = {
     PWM1  | (MAP_TO_PPM_INPUT << 8), // PPM input
@@ -768,19 +788,10 @@
     PWM7  | (MAP_TO_MOTOR_OUTPUT << 8),
     PWM2  | (MAP_TO_MOTOR_OUTPUT << 8),
     PWM3  | (MAP_TO_MOTOR_OUTPUT << 8),
->>>>>>> ae2e483e
-    0xFFFF
-};
-
-static const uint16_t multiPWM[] = {
-<<<<<<< HEAD
-    PWM1  | (MAP_TO_MOTOR_OUTPUT << 8),
-    PWM2  | (MAP_TO_MOTOR_OUTPUT << 8),
-    PWM3  | (MAP_TO_MOTOR_OUTPUT << 8),
-    PWM4  | (MAP_TO_MOTOR_OUTPUT << 8),
-    PWM5  | (MAP_TO_MOTOR_OUTPUT << 8),
-    PWM6  | (MAP_TO_MOTOR_OUTPUT << 8),
-=======
+    0xFFFF
+};
+
+static const uint16_t multiPWM[] = {
     PWM1  | (MAP_TO_PWM_INPUT << 8),
     PWM2  | (MAP_TO_PWM_INPUT << 8),
     PWM3  | (MAP_TO_PWM_INPUT << 8),
@@ -788,13 +799,10 @@
     PWM5  | (MAP_TO_MOTOR_OUTPUT << 8),
     PWM6  | (MAP_TO_MOTOR_OUTPUT << 8),
     PWM7  | (MAP_TO_MOTOR_OUTPUT << 8),
->>>>>>> ae2e483e
-    0xFFFF
-};
-
-static const uint16_t airPPM[] = {
-<<<<<<< HEAD
-=======
+    0xFFFF
+};
+
+static const uint16_t airPPM[] = {
     PWM1  | (MAP_TO_PPM_INPUT << 8), // PPM input
     
     PWM4  | (MAP_TO_MOTOR_OUTPUT << 8),
@@ -803,13 +811,10 @@
     PWM7  | (MAP_TO_SERVO_OUTPUT << 8),
     PWM2  | (MAP_TO_SERVO_OUTPUT << 8),
     PWM3  | (MAP_TO_SERVO_OUTPUT << 8),   
->>>>>>> ae2e483e
-    0xFFFF
-};
-
-static const uint16_t airPWM[] = {
-<<<<<<< HEAD
-=======
+    0xFFFF
+};
+
+static const uint16_t airPWM[] = {
     PWM1  | (MAP_TO_PWM_INPUT << 8),
     PWM2  | (MAP_TO_PWM_INPUT << 8),
     PWM3  | (MAP_TO_PWM_INPUT << 8),
@@ -817,7 +822,6 @@
     PWM5  | (MAP_TO_MOTOR_OUTPUT << 8),
     PWM6  | (MAP_TO_MOTOR_OUTPUT << 8),
     PWM7  | (MAP_TO_MOTOR_OUTPUT << 8),
->>>>>>> ae2e483e
     0xFFFF
 };
 #endif
