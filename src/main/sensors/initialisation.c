/*
 * This file is part of Cleanflight.
 *
 * Cleanflight is free software: you can redistribute it and/or modify
 * it under the terms of the GNU General Public License as published by
 * the Free Software Foundation, either version 3 of the License, or
 * (at your option) any later version.
 *
 * Cleanflight is distributed in the hope that it will be useful,
 * but WITHOUT ANY WARRANTY; without even the implied warranty of
 * MERCHANTABILITY or FITNESS FOR A PARTICULAR PURPOSE.  See the
 * GNU General Public License for more details.
 *
 * You should have received a copy of the GNU General Public License
 * along with Cleanflight.  If not, see <http://www.gnu.org/licenses/>.
 */
#include <stdbool.h>
#include <stdint.h>
#include <string.h>

#include "platform.h"

#include "build/build_config.h"

#include "common/axis.h"

#include "drivers/io.h"
#include "drivers/system.h"
#include "drivers/exti.h"

#include "drivers/sensor.h"

#include "drivers/accgyro.h"
#include "drivers/accgyro_adxl345.h"
#include "drivers/accgyro_bma280.h"
#include "drivers/accgyro_l3g4200d.h"
#include "drivers/accgyro_mma845x.h"
#include "drivers/accgyro_mpu.h"
#include "drivers/accgyro_mpu3050.h"
#include "drivers/accgyro_mpu6050.h"
#include "drivers/accgyro_mpu6500.h"
#include "drivers/accgyro_l3gd20.h"
#include "drivers/accgyro_lsm303dlhc.h"

#include "drivers/bus_spi.h"
#include "drivers/accgyro_spi_mpu6000.h"
#include "drivers/accgyro_spi_mpu6500.h"
#include "drivers/accgyro_spi_mpu9250.h"
#include "drivers/gyro_sync.h"

#include "drivers/barometer.h"
#include "drivers/barometer_bmp085.h"
#include "drivers/barometer_bmp280.h"
#include "drivers/barometer_ms5611.h"

#include "drivers/compass.h"
#include "drivers/compass_hmc5883l.h"
#include "drivers/compass_ak8975.h"
#include "drivers/compass_ak8963.h"

#include "drivers/sonar_hcsr04.h"

#include "fc/runtime_config.h"

#include "sensors/sensors.h"
#include "sensors/acceleration.h"
#include "sensors/barometer.h"
#include "sensors/gyro.h"
#include "sensors/compass.h"
#include "sensors/sonar.h"
#include "sensors/initialisation.h"

#ifdef USE_HARDWARE_REVISION_DETECTION
#include "hardware_revision.h"
#endif

extern float magneticDeclination;

extern gyro_t gyro;
extern baro_t baro;
extern acc_t acc;
extern sensor_align_e gyroAlign;

uint8_t detectedSensors[SENSOR_INDEX_COUNT] = { GYRO_NONE, ACC_NONE, BARO_NONE, MAG_NONE };


const extiConfig_t *selectMPUIntExtiConfig(void)
{
#if defined(MPU_INT_EXTI)
    static const extiConfig_t mpuIntExtiConfig = { .tag = IO_TAG(MPU_INT_EXTI) };
    return &mpuIntExtiConfig;
#elif defined(USE_HARDWARE_REVISION_DETECTION)
    return selectMPUIntExtiConfigByHardwareRevision();
#else
    return NULL;
#endif
}

#ifdef USE_FAKE_GYRO
int16_t fake_gyro_values[XYZ_AXIS_COUNT] = { 0,0,0 };
static void fakeGyroInit(uint8_t lpf)
{
    UNUSED(lpf);
}

static bool fakeGyroRead(int16_t *gyroADC)
{
    for (int i = 0; i < XYZ_AXIS_COUNT; ++i) {
        gyroADC[i] = fake_gyro_values[i];
    }

    return true;
}

static bool fakeGyroReadTemp(int16_t *tempData)
{
    UNUSED(tempData);
    return true;
}


static bool fakeGyroInitStatus(void) {
    return true;
}

bool fakeGyroDetect(gyro_t *gyro)
{
    gyro->init = fakeGyroInit;
    gyro->intStatus = fakeGyroInitStatus;
    gyro->read = fakeGyroRead;
    gyro->temperature = fakeGyroReadTemp;
    gyro->scale = 1.0f / 16.4f;
    return true;
}
#endif

#ifdef USE_FAKE_ACC
int16_t fake_acc_values[XYZ_AXIS_COUNT] = {0,0,0};
static void fakeAccInit(acc_t *acc) {UNUSED(acc);}
static bool fakeAccRead(int16_t *accData) {
    for(int i=0;i<XYZ_AXIS_COUNT;++i) {
        accData[i] = fake_acc_values[i];
    }

    return true;
}

bool fakeAccDetect(acc_t *acc)
{
    acc->init = fakeAccInit;
    acc->read = fakeAccRead;
    acc->acc_1G = 512*8;
    acc->revisionCode = 0;
    return true;
}
#endif

bool detectGyro(void)
{
    gyroSensor_e gyroHardware = GYRO_DEFAULT;

    gyroAlign = ALIGN_DEFAULT;

    switch(gyroHardware) {
        case GYRO_DEFAULT:
            ; // fallthrough
        case GYRO_MPU6050:
#ifdef USE_GYRO_MPU6050
            if (mpu6050GyroDetect(&gyro)) {
                gyroHardware = GYRO_MPU6050;
#ifdef GYRO_MPU6050_ALIGN
                gyroAlign = GYRO_MPU6050_ALIGN;
#endif
                break;
            }
#endif
            ; // fallthrough
        case GYRO_L3G4200D:
#ifdef USE_GYRO_L3G4200D
            if (l3g4200dDetect(&gyro)) {
                gyroHardware = GYRO_L3G4200D;
#ifdef GYRO_L3G4200D_ALIGN
                gyroAlign = GYRO_L3G4200D_ALIGN;
#endif
                break;
            }
#endif
            ; // fallthrough

        case GYRO_MPU3050:
#ifdef USE_GYRO_MPU3050
            if (mpu3050Detect(&gyro)) {
                gyroHardware = GYRO_MPU3050;
#ifdef GYRO_MPU3050_ALIGN
                gyroAlign = GYRO_MPU3050_ALIGN;
#endif
                break;
            }
#endif
            ; // fallthrough

        case GYRO_L3GD20:
#ifdef USE_GYRO_L3GD20
            if (l3gd20Detect(&gyro)) {
                gyroHardware = GYRO_L3GD20;
#ifdef GYRO_L3GD20_ALIGN
                gyroAlign = GYRO_L3GD20_ALIGN;
#endif
                break;
            }
#endif
            ; // fallthrough

        case GYRO_MPU6000:
#ifdef USE_GYRO_SPI_MPU6000
            if (mpu6000SpiGyroDetect(&gyro)) {
                gyroHardware = GYRO_MPU6000;
#ifdef GYRO_MPU6000_ALIGN
                gyroAlign = GYRO_MPU6000_ALIGN;
#endif
                break;
            }
#endif
            ; // fallthrough

        case GYRO_MPU6500:
#if defined(USE_GYRO_MPU6500) || defined(USE_GYRO_SPI_MPU6500)
#ifdef USE_GYRO_SPI_MPU6500
            if (mpu6500GyroDetect(&gyro) || mpu6500SpiGyroDetect(&gyro))
#else
            if (mpu6500GyroDetect(&gyro))
#endif
            {
                gyroHardware = GYRO_MPU6500;
#ifdef GYRO_MPU6500_ALIGN
                gyroAlign = GYRO_MPU6500_ALIGN;
#endif

                break;
            }
#endif
            ; // fallthrough

    case GYRO_MPU9250:
#ifdef USE_GYRO_SPI_MPU9250

        if (mpu9250SpiGyroDetect(&gyro))
        {
            gyroHardware = GYRO_MPU9250;
#ifdef GYRO_MPU9250_ALIGN
            gyroAlign = GYRO_MPU9250_ALIGN;
#endif

            break;
        }
#endif
        ; // fallthrough
        
        case GYRO_ICM20689:
#ifdef USE_GYRO_SPI_ICM20689
            if (icm20689SpiGyroDetect(&gyro))
            {
                gyroHardware = GYRO_ICM20689;
#ifdef GYRO_ICM20689_ALIGN
                gyroAlign = GYRO_ICM20689_ALIGN;
#endif

                break;
            }
#endif
            ; // fallthrough

        case GYRO_FAKE:
#ifdef USE_FAKE_GYRO
            if (fakeGyroDetect(&gyro)) {
                gyroHardware = GYRO_FAKE;
                break;
            }
#endif
            ; // fallthrough
        case GYRO_NONE:
            gyroHardware = GYRO_NONE;
    }

    if (gyroHardware == GYRO_NONE) {
        return false;
    }

    detectedSensors[SENSOR_INDEX_GYRO] = gyroHardware;
    sensorsSet(SENSOR_GYRO);

    return true;
}

static bool detectAcc(accelerationSensor_e accHardwareToUse)
{
    accelerationSensor_e accHardware;

#ifdef USE_ACC_ADXL345
    drv_adxl345_config_t acc_params;
#endif

retry:
    accAlign = ALIGN_DEFAULT;

    switch (accHardwareToUse) {
        case ACC_DEFAULT:
            ; // fallthrough
        case ACC_ADXL345: // ADXL345
#ifdef USE_ACC_ADXL345
            acc_params.useFifo = false;
            acc_params.dataRate = 800; // unused currently
#ifdef NAZE
            if (hardwareRevision < NAZE32_REV5 && adxl345Detect(&acc_params, &acc)) {
#else
            if (adxl345Detect(&acc_params, &acc)) {
#endif
#ifdef ACC_ADXL345_ALIGN
                accAlign = ACC_ADXL345_ALIGN;
#endif
                accHardware = ACC_ADXL345;
                break;
            }
#endif
            ; // fallthrough
        case ACC_LSM303DLHC:
#ifdef USE_ACC_LSM303DLHC
            if (lsm303dlhcAccDetect(&acc)) {
#ifdef ACC_LSM303DLHC_ALIGN
                accAlign = ACC_LSM303DLHC_ALIGN;
#endif
                accHardware = ACC_LSM303DLHC;
                break;
            }
#endif
            ; // fallthrough
        case ACC_MPU6050: // MPU6050
#ifdef USE_ACC_MPU6050
            if (mpu6050AccDetect(&acc)) {
#ifdef ACC_MPU6050_ALIGN
                accAlign = ACC_MPU6050_ALIGN;
#endif
                accHardware = ACC_MPU6050;
                break;
            }
#endif
            ; // fallthrough
        case ACC_MMA8452: // MMA8452
#ifdef USE_ACC_MMA8452
#ifdef NAZE
            // Not supported with this frequency
            if (hardwareRevision < NAZE32_REV5 && mma8452Detect(&acc)) {
#else
            if (mma8452Detect(&acc)) {
#endif
#ifdef ACC_MMA8452_ALIGN
                accAlign = ACC_MMA8452_ALIGN;
#endif
                accHardware = ACC_MMA8452;
                break;
            }
#endif
            ; // fallthrough
        case ACC_BMA280: // BMA280
#ifdef USE_ACC_BMA280
            if (bma280Detect(&acc)) {
#ifdef ACC_BMA280_ALIGN
                accAlign = ACC_BMA280_ALIGN;
#endif
                accHardware = ACC_BMA280;
                break;
            }
#endif
            ; // fallthrough
        case ACC_MPU6000:
#ifdef USE_ACC_SPI_MPU6000
            if (mpu6000SpiAccDetect(&acc)) {
#ifdef ACC_MPU6000_ALIGN
                accAlign = ACC_MPU6000_ALIGN;
#endif
                accHardware = ACC_MPU6000;
                break;
            }
#endif
            ; // fallthrough
        case ACC_MPU6500:
#if defined(USE_ACC_MPU6500) || defined(USE_ACC_SPI_MPU6500)
#ifdef USE_ACC_SPI_MPU6500
            if (mpu6500AccDetect(&acc) || mpu6500SpiAccDetect(&acc))
#else
            if (mpu6500AccDetect(&acc))
#endif
            {
#ifdef ACC_MPU6500_ALIGN
                accAlign = ACC_MPU6500_ALIGN;
#endif
                accHardware = ACC_MPU6500;
                break;
            }
#endif
            ; // fallthrough
<<<<<<< HEAD
=======
	case ACC_MPU9250:
#ifdef USE_ACC_SPI_MPU9250

        if (mpu9250SpiAccDetect(&acc))
        {
            accHardware = ACC_MPU9250;
#ifdef ACC_MPU9250_ALIGN
            accAlign = ACC_MPU9250_ALIGN;
#endif

            break;
        }
#endif
        ; // fallthrough
        case ACC_ICM20689:
#ifdef USE_ACC_SPI_ICM20689

            if (icm20689SpiAccDetect(&acc))
            {
#ifdef ACC_ICM20689_ALIGN
                accAlign = ACC_ICM20689_ALIGN;
#endif
                accHardware = ACC_ICM20689;
                break;
            }
#endif
            ; // fallthrough
>>>>>>> 57c24c6e
        case ACC_FAKE:
#ifdef USE_FAKE_ACC
            if (fakeAccDetect(&acc)) {
                accHardware = ACC_FAKE;
                break;
            }
#endif
            ; // fallthrough
        case ACC_NONE: // disable ACC
            accHardware = ACC_NONE;
            break;

    }

    // Found anything? Check if error or ACC is really missing.
    if (accHardware == ACC_NONE && accHardwareToUse != ACC_DEFAULT && accHardwareToUse != ACC_NONE) {
        // Nothing was found and we have a forced sensor that isn't present.
        accHardwareToUse = ACC_DEFAULT;
        goto retry;
    }


    if (accHardware == ACC_NONE) {
        return false;
    }

    detectedSensors[SENSOR_INDEX_ACC] = accHardware;
    sensorsSet(SENSOR_ACC);
    return true;
}

#ifdef BARO
static bool detectBaro(baroSensor_e baroHardwareToUse)
{
    // Detect what pressure sensors are available. baro->update() is set to sensor-specific update function

    baroSensor_e baroHardware = baroHardwareToUse;

#ifdef USE_BARO_BMP085
    const bmp085Config_t *bmp085Config = NULL;

#if defined(BARO_XCLR_GPIO) && defined(BARO_EOC_GPIO)
    static const bmp085Config_t defaultBMP085Config = {
        .xclrIO = IO_TAG(BARO_XCLR_PIN),
        .eocIO = IO_TAG(BARO_EOC_PIN),
    };
    bmp085Config = &defaultBMP085Config;
#endif

#ifdef NAZE
    if (hardwareRevision == NAZE32) {
        bmp085Disable(bmp085Config);
    }
#endif

#endif

    switch (baroHardware) {
        case BARO_DEFAULT:
            ; // fallthough
        case BARO_BMP085:
#ifdef USE_BARO_BMP085
            if (bmp085Detect(bmp085Config, &baro)) {
                baroHardware = BARO_BMP085;
                break;
            }
#endif
            ; // fallthough
        case BARO_MS5611:
#ifdef USE_BARO_MS5611
            if (ms5611Detect(&baro)) {
                baroHardware = BARO_MS5611;
                break;
            }
#endif
            ; // fallthough
        case BARO_BMP280:
#ifdef USE_BARO_BMP280
            if (bmp280Detect(&baro)) {
                baroHardware = BARO_BMP280;
                break;
            }
#endif
            ; // fallthough
        case BARO_NONE:
            baroHardware = BARO_NONE;
            break;
    }

    if (baroHardware == BARO_NONE) {
        return false;
    }

    detectedSensors[SENSOR_INDEX_BARO] = baroHardware;
    sensorsSet(SENSOR_BARO);
    return true;
}
#endif

#ifdef MAG
static bool detectMag(magSensor_e magHardwareToUse)
{
    magSensor_e magHardware;

#ifdef USE_MAG_HMC5883
    const hmc5883Config_t *hmc5883Config = 0;

#ifdef NAZE // TODO remove this target specific define
    static const hmc5883Config_t nazeHmc5883Config_v1_v4 = {
            .intTag = IO_TAG(PB12) /* perhaps disabled? */
    };
    static const hmc5883Config_t nazeHmc5883Config_v5 = {
            .intTag = IO_TAG(MAG_INT_EXTI)
    };
    if (hardwareRevision < NAZE32_REV5) {
        hmc5883Config = &nazeHmc5883Config_v1_v4;
    } else {
        hmc5883Config = &nazeHmc5883Config_v5;
    }
#endif

#ifdef MAG_INT_EXTI
    static const hmc5883Config_t extiHmc5883Config = {
        .intTag = IO_TAG(MAG_INT_EXTI)
    };

    hmc5883Config = &extiHmc5883Config;
#endif

#endif

retry:

    magAlign = ALIGN_DEFAULT;

    switch(magHardwareToUse) {
        case MAG_DEFAULT:
            ; // fallthrough

        case MAG_HMC5883:
#ifdef USE_MAG_HMC5883
            if (hmc5883lDetect(&mag, hmc5883Config)) {
#ifdef MAG_HMC5883_ALIGN
                magAlign = MAG_HMC5883_ALIGN;
#endif
                magHardware = MAG_HMC5883;
                break;
            }
#endif
            ; // fallthrough

        case MAG_AK8975:
#ifdef USE_MAG_AK8975
            if (ak8975Detect(&mag)) {
#ifdef MAG_AK8975_ALIGN
                magAlign = MAG_AK8975_ALIGN;
#endif
                magHardware = MAG_AK8975;
                break;
            }
#endif
            ; // fallthrough

        case MAG_AK8963:
#ifdef USE_MAG_AK8963
            if (ak8963Detect(&mag)) {
#ifdef MAG_AK8963_ALIGN
                magAlign = MAG_AK8963_ALIGN;
#endif
                magHardware = MAG_AK8963;
                break;
            }
#endif
            ; // fallthrough

        case MAG_NONE:
            magHardware = MAG_NONE;
            break;
    }

    if (magHardware == MAG_NONE && magHardwareToUse != MAG_DEFAULT && magHardwareToUse != MAG_NONE) {
        // Nothing was found and we have a forced sensor that isn't present.
        magHardwareToUse = MAG_DEFAULT;
        goto retry;
    }

    if (magHardware == MAG_NONE) {
        return false;
    }

    detectedSensors[SENSOR_INDEX_MAG] = magHardware;
    sensorsSet(SENSOR_MAG);
    return true;
}
#endif

void reconfigureAlignment(sensorAlignmentConfig_t *sensorAlignmentConfig)
{
    if (sensorAlignmentConfig->gyro_align != ALIGN_DEFAULT) {
        gyroAlign = sensorAlignmentConfig->gyro_align;
    }
    if (sensorAlignmentConfig->acc_align != ALIGN_DEFAULT) {
        accAlign = sensorAlignmentConfig->acc_align;
    }
    if (sensorAlignmentConfig->mag_align != ALIGN_DEFAULT) {
        magAlign = sensorAlignmentConfig->mag_align;
    }
}

bool sensorsAutodetect(sensorAlignmentConfig_t *sensorAlignmentConfig,
        uint8_t accHardwareToUse,
        uint8_t magHardwareToUse,
        uint8_t baroHardwareToUse,
        int16_t magDeclinationFromConfig,
        uint8_t gyroLpf,
        uint8_t gyroSyncDenominator)
{
    memset(&acc, 0, sizeof(acc));
    memset(&gyro, 0, sizeof(gyro));

#if defined(USE_GYRO_MPU6050) || defined(USE_GYRO_MPU3050) || defined(USE_GYRO_MPU6500) || defined(USE_GYRO_SPI_MPU6500) || defined(USE_GYRO_SPI_MPU6000) || defined(USE_ACC_MPU6050) || defined(USE_GYRO_SPI_MPU9250) || defined(USE_GYRO_SPI_ICM20689)

    const extiConfig_t *extiConfig = selectMPUIntExtiConfig();

    mpuDetectionResult_t *mpuDetectionResult = detectMpu(extiConfig);
    UNUSED(mpuDetectionResult);
#endif

    if (!detectGyro()) {
        return false;
    }

    // Now time to init things
    // this is safe because either mpu6050 or mpu3050 or lg3d20 sets it, and in case of fail, we never get here.
    gyro.targetLooptime = gyroSetSampleRate(gyroLpf, gyroSyncDenominator);    // Set gyro sample rate before initialisation
    gyro.init(gyroLpf); // driver initialisation
    gyroInit(); // sensor initialisation

    if (detectAcc(accHardwareToUse)) {
        acc.acc_1G = 256; // set default
        acc.init(&acc); // driver initialisation
        accInit(gyro.targetLooptime); // sensor initialisation
    }


    magneticDeclination = 0.0f; // TODO investigate if this is actually needed if there is no mag sensor or if the value stored in the config should be used.
#ifdef MAG
    // FIXME extract to a method to reduce dependencies, maybe move to sensors_compass.c
    if (detectMag(magHardwareToUse)) {
        // calculate magnetic declination
        const int16_t deg = magDeclinationFromConfig / 100;
        const int16_t min = magDeclinationFromConfig % 100;
        magneticDeclination = (deg + ((float)min * (1.0f / 60.0f))) * 10; // heading is in 0.1deg units
    }
#else
    UNUSED(magHardwareToUse);
    UNUSED(magDeclinationFromConfig);
#endif

#ifdef BARO
    detectBaro(baroHardwareToUse);
#else
    UNUSED(baroHardwareToUse);
#endif

    reconfigureAlignment(sensorAlignmentConfig);

    return true;
}<|MERGE_RESOLUTION|>--- conflicted
+++ resolved
@@ -399,22 +399,6 @@
             }
 #endif
             ; // fallthrough
-<<<<<<< HEAD
-=======
-	case ACC_MPU9250:
-#ifdef USE_ACC_SPI_MPU9250
-
-        if (mpu9250SpiAccDetect(&acc))
-        {
-            accHardware = ACC_MPU9250;
-#ifdef ACC_MPU9250_ALIGN
-            accAlign = ACC_MPU9250_ALIGN;
-#endif
-
-            break;
-        }
-#endif
-        ; // fallthrough
         case ACC_ICM20689:
 #ifdef USE_ACC_SPI_ICM20689
 
@@ -428,7 +412,6 @@
             }
 #endif
             ; // fallthrough
->>>>>>> 57c24c6e
         case ACC_FAKE:
 #ifdef USE_FAKE_ACC
             if (fakeAccDetect(&acc)) {
