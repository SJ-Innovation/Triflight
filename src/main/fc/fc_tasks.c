/*
 * This file is part of Cleanflight.
 *
 * Cleanflight is free software: you can redistribute it and/or modify
 * it under the terms of the GNU General Public License as published by
 * the Free Software Foundation, either version 3 of the License, or
 * (at your option) any later version.
 *
 * Cleanflight is distributed in the hope that it will be useful,
 * but WITHOUT ANY WARRANTY; without even the implied warranty of
 * MERCHANTABILITY or FITNESS FOR A PARTICULAR PURPOSE.  See the
 * GNU General Public License for more details.
 *
 * You should have received a copy of the GNU General Public License
 * along with Cleanflight.  If not, see <http://www.gnu.org/licenses/>.
 */

#include <stdbool.h>
#include <stdlib.h>
#include <stdint.h>

#include <platform.h>

#include "cms/cms.h"
#include "cms/cms_types.h"

#include "common/axis.h"
#include "common/color.h"
#include "common/utils.h"

#include "drivers/sensor.h"
#include "drivers/accgyro.h"
#include "drivers/compass.h"
#include "drivers/serial.h"
#include "drivers/stack_check.h"

#include "fc/config.h"
#include "fc/fc_msp.h"
#include "fc/fc_tasks.h"
#include "fc/mw.h"
#include "fc/rc_controls.h"
#include "fc/runtime_config.h"

#include "flight/pid.h"
#include "flight/altitudehold.h"

#include "io/beeper.h"
#include "io/dashboard.h"
#include "io/gps.h"
#include "io/ledstrip.h"
#include "io/osd.h"
#include "io/serial.h"
#include "io/serial_cli.h"
#include "io/transponder_ir.h"
#include "io/vtx_smartaudio.h"

#include "msp/msp_serial.h"

#include "rx/rx.h"

#include "sensors/sensors.h"
#include "sensors/acceleration.h"
#include "sensors/barometer.h"
#include "sensors/battery.h"
#include "sensors/compass.h"
#include "sensors/gyro.h"
#include "sensors/sonar.h"
#include "sensors/esc_sensor.h"

#include "scheduler/scheduler.h"

#include "telemetry/telemetry.h"

#include "config/feature.h"
#include "config/config_profile.h"
#include "config/config_master.h"

#ifdef USE_BST
void taskBstMasterProcess(timeUs_t currentTimeUs);
#endif

#define TASK_PERIOD_HZ(hz) (1000000 / (hz))
#define TASK_PERIOD_MS(ms) ((ms) * 1000)
#define TASK_PERIOD_US(us) (us)

/* VBAT monitoring interval (in microseconds) - 1s*/
#define VBATINTERVAL (6 * 3500)
/* IBat monitoring interval (in microseconds) - 6 default looptimes */
#define IBATINTERVAL (6 * 3500)


static void taskUpdateAccelerometer(timeUs_t currentTimeUs)
{
    UNUSED(currentTimeUs);

    imuUpdateAccelerometer(&masterConfig.accelerometerTrims);
}

static void taskHandleSerial(timeUs_t currentTimeUs)
{
    UNUSED(currentTimeUs);
#ifdef USE_CLI
    // in cli mode, all serial stuff goes to here. enter cli mode by sending #
    if (cliMode) {
        cliProcess();
        return;
    }
#endif
    mspSerialProcess(ARMING_FLAG(ARMED) ? MSP_SKIP_NON_MSP_DATA : MSP_EVALUATE_NON_MSP_DATA, mspFcProcessCommand);
}

static void taskUpdateBattery(timeUs_t currentTimeUs)
{
#if defined(USE_ADC) || defined(USE_ESC_SENSOR)
    static uint32_t vbatLastServiced = 0;
    if (feature(FEATURE_VBAT) || feature(FEATURE_ESC_SENSOR)) {
        if (cmp32(currentTimeUs, vbatLastServiced) >= VBATINTERVAL) {
            vbatLastServiced = currentTimeUs;
            updateBattery();
        }
    }
#endif

    static uint32_t ibatLastServiced = 0;
    if (feature(FEATURE_CURRENT_METER) || feature(FEATURE_ESC_SENSOR)) {
        const int32_t ibatTimeSinceLastServiced = cmp32(currentTimeUs, ibatLastServiced);

        if (ibatTimeSinceLastServiced >= IBATINTERVAL) {
            ibatLastServiced = currentTimeUs;
            updateCurrentMeter(ibatTimeSinceLastServiced, &masterConfig.rxConfig, flight3DConfig()->deadband3d_throttle);
        }
    }
}

static void taskUpdateRxMain(timeUs_t currentTimeUs)
{
    processRx(currentTimeUs);
    isRXDataNew = true;

#if !defined(BARO) && !defined(SONAR)
    // updateRcCommands sets rcCommand, which is needed by updateAltHoldState and updateSonarAltHoldState
    updateRcCommands();
#endif
    updateLEDs();

#ifdef BARO
    if (sensors(SENSOR_BARO)) {
        updateAltHoldState();
    }
#endif

#ifdef SONAR
    if (sensors(SENSOR_SONAR)) {
        updateSonarAltHoldState();
    }
#endif
}

#ifdef MAG
static void taskUpdateCompass(timeUs_t currentTimeUs)
{
    if (sensors(SENSOR_MAG)) {
        compassUpdate(currentTimeUs, &compassConfig()->magZero);
    }
}
#endif

#ifdef BARO
static void taskUpdateBaro(timeUs_t currentTimeUs)
{
    UNUSED(currentTimeUs);

    if (sensors(SENSOR_BARO)) {
        const uint32_t newDeadline = baroUpdate();
        if (newDeadline != 0) {
            rescheduleTask(TASK_SELF, newDeadline);
        }
    }
}
#endif

#if defined(BARO) || defined(SONAR)
static void taskCalculateAltitude(timeUs_t currentTimeUs)
{
    if (false
#if defined(BARO)
        || (sensors(SENSOR_BARO) && isBaroReady())
#endif
#if defined(SONAR)
        || sensors(SENSOR_SONAR)
#endif
        ) {
        calculateEstimatedAltitude(currentTimeUs);
    }}
#endif

#ifdef TELEMETRY
static void taskTelemetry(timeUs_t currentTimeUs)
{
    telemetryCheckState();

    if (!cliMode && feature(FEATURE_TELEMETRY)) {
        telemetryProcess(currentTimeUs, &masterConfig.rxConfig, flight3DConfig()->deadband3d_throttle);
    }
}
#endif

<<<<<<< HEAD
#ifdef USE_ESC_TELEMETRY
static void taskEscTelemetry(timeUs_t currentTimeUs)
{
    if (feature(FEATURE_ESC_TELEMETRY)) {
        escTelemetryProcess(currentTimeUs);
     }
 }
#endif

#ifdef VTX_CONTROL
// Everything that listens to VTX devices
void taskVtxControl(uint32_t currentTime)
{
    if (ARMING_FLAG(ARMED))
        return;

#ifdef VTX_SMARTAUDIO
    smartAudioProcess(currentTime);
#endif
}
#endif

=======
>>>>>>> cd9a18db
void fcTasksInit(void)
{
    schedulerInit();
    rescheduleTask(TASK_GYROPID, gyro.targetLooptime);
    setTaskEnabled(TASK_GYROPID, true);

    if (sensors(SENSOR_ACC)) {
        setTaskEnabled(TASK_ACCEL, true);
        rescheduleTask(TASK_ACCEL, acc.accSamplingInterval);
    }

    setTaskEnabled(TASK_ATTITUDE, sensors(SENSOR_ACC));
    setTaskEnabled(TASK_SERIAL, true);
    setTaskEnabled(TASK_BATTERY, feature(FEATURE_VBAT) || feature(FEATURE_CURRENT_METER));
    setTaskEnabled(TASK_RX, true);

#ifdef BEEPER
    setTaskEnabled(TASK_BEEPER, true);
#endif
#ifdef GPS
    setTaskEnabled(TASK_GPS, feature(FEATURE_GPS));
#endif
#ifdef MAG
    setTaskEnabled(TASK_COMPASS, sensors(SENSOR_MAG));
#if defined(USE_SPI) && defined(USE_MAG_AK8963)
    // fixme temporary solution for AK6983 via slave I2C on MPU9250
    rescheduleTask(TASK_COMPASS, TASK_PERIOD_HZ(40));
#endif
#endif
#ifdef BARO
    setTaskEnabled(TASK_BARO, sensors(SENSOR_BARO));
#endif
#ifdef SONAR
    setTaskEnabled(TASK_SONAR, sensors(SENSOR_SONAR));
#endif
#if defined(BARO) || defined(SONAR)
    setTaskEnabled(TASK_ALTITUDE, sensors(SENSOR_BARO) || sensors(SENSOR_SONAR));
#endif
#ifdef USE_DASHBOARD
    setTaskEnabled(TASK_DASHBOARD, feature(FEATURE_DASHBOARD));
#endif
#ifdef TELEMETRY
    setTaskEnabled(TASK_TELEMETRY, feature(FEATURE_TELEMETRY));
    if (feature(FEATURE_TELEMETRY)) {
        if (rxConfig()->serialrx_provider == SERIALRX_JETIEXBUS) {
            // Reschedule telemetry to 500hz for Jeti Exbus
            rescheduleTask(TASK_TELEMETRY, TASK_PERIOD_HZ(500));
        } else if (rxConfig()->serialrx_provider == SERIALRX_CRSF) {
            // Reschedule telemetry to 500hz, 2ms for CRSF
            rescheduleTask(TASK_TELEMETRY, TASK_PERIOD_HZ(500));
        }
    }
#endif
#ifdef LED_STRIP
    setTaskEnabled(TASK_LEDSTRIP, feature(FEATURE_LED_STRIP));
#endif
#ifdef TRANSPONDER
    setTaskEnabled(TASK_TRANSPONDER, feature(FEATURE_TRANSPONDER));
#endif
#ifdef OSD
    setTaskEnabled(TASK_OSD, feature(FEATURE_OSD));
#endif
#ifdef USE_BST
    setTaskEnabled(TASK_BST_MASTER_PROCESS, true);
#endif
#ifdef USE_ESC_SENSOR
    setTaskEnabled(TASK_ESC_SENSOR, feature(FEATURE_ESC_SENSOR));
#endif
#ifdef CMS
#ifdef USE_MSP_DISPLAYPORT
    setTaskEnabled(TASK_CMS, true);
#else
    setTaskEnabled(TASK_CMS, feature(FEATURE_OSD) || feature(FEATURE_DASHBOARD));
#endif
#endif
#ifdef STACK_CHECK
    setTaskEnabled(TASK_STACK_CHECK, true);
#endif
#ifdef VTX_CONTROL
#ifdef VTX_SMARTAUDIO
    setTaskEnabled(TASK_VTXCTRL, true);
#endif
#endif
}

cfTask_t cfTasks[TASK_COUNT] = {
    [TASK_SYSTEM] = {
        .taskName = "SYSTEM",
        .taskFunc = taskSystem,
        .desiredPeriod = TASK_PERIOD_HZ(10),        // 10Hz, every 100 ms
        .staticPriority = TASK_PRIORITY_HIGH,
    },

    [TASK_GYROPID] = {
        .taskName = "PID",
        .subTaskName = "GYRO",
        .taskFunc = taskMainPidLoop,
        .desiredPeriod = TASK_GYROPID_DESIRED_PERIOD,
        .staticPriority = TASK_PRIORITY_REALTIME,
    },

    [TASK_ACCEL] = {
        .taskName = "ACCEL",
        .taskFunc = taskUpdateAccelerometer,
        .desiredPeriod = TASK_PERIOD_HZ(1000),      // 1000Hz, every 1ms
        .staticPriority = TASK_PRIORITY_MEDIUM,
    },

    [TASK_ATTITUDE] = {
        .taskName = "ATTITUDE",
        .taskFunc = imuUpdateAttitude,
        .desiredPeriod = TASK_PERIOD_HZ(100),
        .staticPriority = TASK_PRIORITY_MEDIUM,
    },

    [TASK_RX] = {
        .taskName = "RX",
        .checkFunc = rxUpdateCheck,
        .taskFunc = taskUpdateRxMain,
        .desiredPeriod = TASK_PERIOD_HZ(50),        // If event-based scheduling doesn't work, fallback to periodic scheduling
        .staticPriority = TASK_PRIORITY_HIGH,
    },

    [TASK_SERIAL] = {
        .taskName = "SERIAL",
        .taskFunc = taskHandleSerial,
        .desiredPeriod = TASK_PERIOD_HZ(100),       // 100 Hz should be enough to flush up to 115 bytes @ 115200 baud
        .staticPriority = TASK_PRIORITY_LOW,
    },

    [TASK_BATTERY] = {
        .taskName = "BATTERY",
        .taskFunc = taskUpdateBattery,
        .desiredPeriod = TASK_PERIOD_HZ(50),        // 50 Hz
        .staticPriority = TASK_PRIORITY_MEDIUM,
    },

#ifdef BEEPER
    [TASK_BEEPER] = {
        .taskName = "BEEPER",
        .taskFunc = beeperUpdate,
        .desiredPeriod = TASK_PERIOD_HZ(100),       // 100 Hz
        .staticPriority = TASK_PRIORITY_LOW,
    },
#endif

#ifdef GPS
    [TASK_GPS] = {
        .taskName = "GPS",
        .taskFunc = gpsUpdate,
        .desiredPeriod = TASK_PERIOD_HZ(10),        // GPS usually don't go raster than 10Hz
        .staticPriority = TASK_PRIORITY_MEDIUM,
    },
#endif

#ifdef MAG
    [TASK_COMPASS] = {
        .taskName = "COMPASS",
        .taskFunc = taskUpdateCompass,
        .desiredPeriod = TASK_PERIOD_HZ(10),        // Compass is updated at 10 Hz
        .staticPriority = TASK_PRIORITY_LOW,
    },
#endif

#ifdef BARO
    [TASK_BARO] = {
        .taskName = "BARO",
        .taskFunc = taskUpdateBaro,
        .desiredPeriod = TASK_PERIOD_HZ(20),
        .staticPriority = TASK_PRIORITY_LOW,
    },
#endif

#ifdef SONAR
    [TASK_SONAR] = {
        .taskName = "SONAR",
        .taskFunc = sonarUpdate,
        .desiredPeriod = TASK_PERIOD_MS(70),        // 70ms required so that SONAR pulses do not interfer with each other
        .staticPriority = TASK_PRIORITY_LOW,
    },
#endif

#if defined(BARO) || defined(SONAR)
    [TASK_ALTITUDE] = {
        .taskName = "ALTITUDE",
        .taskFunc = taskCalculateAltitude,
        .desiredPeriod = TASK_PERIOD_HZ(40),
        .staticPriority = TASK_PRIORITY_LOW,
    },
#endif

#ifdef TRANSPONDER
    [TASK_TRANSPONDER] = {
        .taskName = "TRANSPONDER",
        .taskFunc = transponderUpdate,
        .desiredPeriod = TASK_PERIOD_HZ(250),       // 250 Hz, 4ms
        .staticPriority = TASK_PRIORITY_LOW,
    },
#endif

#ifdef USE_DASHBOARD
    [TASK_DASHBOARD] = {
        .taskName = "DASHBOARD",
        .taskFunc = dashboardUpdate,
        .desiredPeriod = TASK_PERIOD_HZ(10),
        .staticPriority = TASK_PRIORITY_LOW,
    },
#endif
#ifdef OSD
    [TASK_OSD] = {
        .taskName = "OSD",
        .taskFunc = osdUpdate,
        .desiredPeriod = TASK_PERIOD_HZ(60),        // 60 Hz
        .staticPriority = TASK_PRIORITY_LOW,
    },
#endif
#ifdef TELEMETRY
    [TASK_TELEMETRY] = {
        .taskName = "TELEMETRY",
        .taskFunc = taskTelemetry,
        .desiredPeriod = TASK_PERIOD_HZ(250),       // 250 Hz, 4ms
        .staticPriority = TASK_PRIORITY_LOW,
    },
#endif

#ifdef LED_STRIP
    [TASK_LEDSTRIP] = {
        .taskName = "LEDSTRIP",
        .taskFunc = ledStripUpdate,
        .desiredPeriod = TASK_PERIOD_HZ(100),       // 100 Hz, 10ms
        .staticPriority = TASK_PRIORITY_LOW,
    },
#endif

#ifdef USE_BST
    [TASK_BST_MASTER_PROCESS] = {
        .taskName = "BST_MASTER_PROCESS",
        .taskFunc = taskBstMasterProcess,
        .desiredPeriod = TASK_PERIOD_HZ(50),        // 50 Hz, 20ms
        .staticPriority = TASK_PRIORITY_IDLE,
    },
#endif

#ifdef USE_ESC_SENSOR
    [TASK_ESC_SENSOR] = {
        .taskName = "ESC_SENSOR",
        .taskFunc = escSensorProcess,
        .desiredPeriod = TASK_PERIOD_HZ(100),       // 100 Hz every 10ms
        .staticPriority = TASK_PRIORITY_LOW,
    },
#endif

#ifdef CMS
    [TASK_CMS] = {
        .taskName = "CMS",
        .taskFunc = cmsHandler,
        .desiredPeriod = TASK_PERIOD_HZ(60),        // 60 Hz
        .staticPriority = TASK_PRIORITY_LOW,
    },
#endif

#ifdef STACK_CHECK
    [TASK_STACK_CHECK] = {
        .taskName = "STACKCHECK",
        .taskFunc = taskStackCheck,
        .desiredPeriod = TASK_PERIOD_HZ(10),          // 10 Hz
        .staticPriority = TASK_PRIORITY_IDLE,
    },
#endif

#ifdef VTX_CONTROL
    [TASK_VTXCTRL] = {
        .taskName = "VTXCTRL",
        .taskFunc = taskVtxControl,
        .desiredPeriod = TASK_PERIOD_HZ(5),          // 5Hz @200msec
        .staticPriority = TASK_PRIORITY_IDLE,
    },
#endif
};<|MERGE_RESOLUTION|>--- conflicted
+++ resolved
@@ -22,7 +22,6 @@
 #include <platform.h>
 
 #include "cms/cms.h"
-#include "cms/cms_types.h"
 
 #include "common/axis.h"
 #include "common/color.h"
@@ -205,16 +204,6 @@
 }
 #endif
 
-<<<<<<< HEAD
-#ifdef USE_ESC_TELEMETRY
-static void taskEscTelemetry(timeUs_t currentTimeUs)
-{
-    if (feature(FEATURE_ESC_TELEMETRY)) {
-        escTelemetryProcess(currentTimeUs);
-     }
- }
-#endif
-
 #ifdef VTX_CONTROL
 // Everything that listens to VTX devices
 void taskVtxControl(uint32_t currentTime)
@@ -228,8 +217,6 @@
 }
 #endif
 
-=======
->>>>>>> cd9a18db
 void fcTasksInit(void)
 {
     schedulerInit();
