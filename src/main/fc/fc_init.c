/*
 * This file is part of Cleanflight.
 *
 * Cleanflight is free software: you can redistribute it and/or modify
 * it under the terms of the GNU General Public License as published by
 * the Free Software Foundation, either version 3 of the License, or
 * (at your option) any later version.
 *
 * Cleanflight is distributed in the hope that it will be useful,
 * but WITHOUT ANY WARRANTY; without even the implied warranty of
 * MERCHANTABILITY or FITNESS FOR A PARTICULAR PURPOSE.  See the
 * GNU General Public License for more details.
 *
 * You should have received a copy of the GNU General Public License
 * along with Cleanflight.  If not, see <http://www.gnu.org/licenses/>.
 */

#include <stdbool.h>
#include <stdint.h>
#include <string.h>

#include "platform.h"

#include "blackbox/blackbox.h"

#include "common/axis.h"
#include "common/color.h"
#include "common/maths.h"
#include "common/printf.h"

#include "config/config_eeprom.h"
#include "config/config_profile.h"
#include "config/feature.h"
#include "config/parameter_group.h"
#include "config/parameter_group_ids.h"

#include "cms/cms.h"
#include "cms/cms_types.h"

#include "drivers/nvic.h"
#include "drivers/sensor.h"
#include "drivers/system.h"
#include "drivers/dma.h"
#include "drivers/io.h"
#include "drivers/light_led.h"
#include "drivers/sound_beeper.h"
#include "drivers/timer.h"
#include "drivers/serial.h"
#include "drivers/serial_softserial.h"
#include "drivers/serial_uart.h"
#include "drivers/accgyro.h"
#include "drivers/compass.h"
#include "drivers/pwm_esc_detect.h"
#include "drivers/rx_pwm.h"
#include "drivers/pwm_output.h"
#include "drivers/adc.h"
#include "drivers/bus_i2c.h"
#include "drivers/bus_spi.h"
#include "drivers/inverter.h"
#include "drivers/flash_m25p16.h"
#include "drivers/sonar_hcsr04.h"
#include "drivers/sdcard.h"
#include "drivers/usb_io.h"
#include "drivers/transponder_ir.h"
#include "drivers/exti.h"
#include "drivers/vtx_soft_spi_rtc6705.h"

#include "fc/config.h"
#include "fc/fc_init.h"
#include "fc/fc_msp.h"
#include "fc/fc_tasks.h"
#include "fc/rc_controls.h"
#include "fc/runtime_config.h"
#include "fc/cli.h"

#include "msp/msp_serial.h"

#include "rx/rx.h"
#include "rx/spektrum.h"

#include "io/beeper.h"
#include "io/displayport_max7456.h"
#include "io/serial.h"
#include "io/flashfs.h"
#include "io/gps.h"
#include "io/motors.h"
#include "io/servos.h"
#include "io/gimbal.h"
#include "io/ledstrip.h"
#include "io/dashboard.h"
#include "io/asyncfatfs/asyncfatfs.h"
#include "io/transponder_ir.h"
#include "io/osd.h"
#include "io/displayport_msp.h"
#include "io/vtx.h"
#include "io/vtx_smartaudio.h"
#include "io/vtx_tramp.h"

#include "scheduler/scheduler.h"

#include "sensors/acceleration.h"
#include "sensors/barometer.h"
#include "sensors/battery.h"
#include "sensors/boardalignment.h"
#include "sensors/compass.h"
#include "sensors/esc_sensor.h"
#include "sensors/gyro.h"
#include "sensors/initialisation.h"
#include "sensors/sensors.h"
#include "sensors/sonar.h"

#include "telemetry/telemetry.h"

#include "flight/failsafe.h"
#include "flight/imu.h"
#include "flight/mixer.h"
#include "flight/navigation.h"
#include "flight/pid.h"
#include "flight/servos.h"


#ifdef USE_HARDWARE_REVISION_DETECTION
#include "hardware_revision.h"
#endif

#include "build/build_config.h"
#include "build/debug.h"

#ifdef TARGET_PREINIT
void targetPreInit(void);
#endif

#ifdef TARGET_BUS_INIT
void targetBusInit(void);
#endif

extern uint8_t motorControlEnable;

#ifdef SOFTSERIAL_LOOPBACK
serialPort_t *loopbackPort;
#endif

uint8_t systemState = SYSTEM_STATE_INITIALISING;

void processLoopback(void)
{
#ifdef SOFTSERIAL_LOOPBACK
    if (loopbackPort) {
        uint8_t bytesWaiting;
        while ((bytesWaiting = serialRxBytesWaiting(loopbackPort))) {
            uint8_t b = serialRead(loopbackPort);
            serialWrite(loopbackPort, b);
        };
    }
#endif
}

void init(void)
{
#ifdef USE_HAL_DRIVER
    HAL_Init();
#endif

    printfSupportInit();

    systemInit();

    // initialize IO (needed for all IO operations)
    IOInitGlobal();

#ifdef USE_HARDWARE_REVISION_DETECTION
    detectHardwareRevision();
#endif

#ifdef BRUSHED_ESC_AUTODETECT
    detectBrushedESC();
#endif

    initEEPROM();

    ensureEEPROMContainsValidData();
    readEEPROM();

    systemState |= SYSTEM_STATE_CONFIG_LOADED;

    //i2cSetOverclock(masterConfig.i2c_overclock);

    debugMode = systemConfig()->debug_mode;

    // Latch active features to be used for feature() in the remainder of init().
    latchActiveFeatures();

#ifdef TARGET_PREINIT
    targetPreInit();
#endif

    ledInit(statusLedConfig());
    LED2_ON;

#ifdef USE_EXTI
    EXTIInit();
#endif

#if defined(BUTTONS)
#ifdef BUTTON_A_PIN
    IO_t buttonAPin = IOGetByTag(IO_TAG(BUTTON_A_PIN));
    IOInit(buttonAPin, OWNER_SYSTEM, 0);
    IOConfigGPIO(buttonAPin, IOCFG_IPU);
#endif

#ifdef BUTTON_B_PIN
    IO_t buttonBPin = IOGetByTag(IO_TAG(BUTTON_B_PIN));
    IOInit(buttonBPin, OWNER_SYSTEM, 0);
    IOConfigGPIO(buttonBPin, IOCFG_IPU);
#endif

    // Check status of bind plug and exit if not active
    delayMicroseconds(10);  // allow configuration to settle

    if (!isMPUSoftReset()) {
#if defined(BUTTON_A_PIN) && defined(BUTTON_B_PIN)
        // two buttons required
        uint8_t secondsRemaining = 5;
        bool bothButtonsHeld;
        do {
            bothButtonsHeld = !IORead(buttonAPin) && !IORead(buttonBPin);
            if (bothButtonsHeld) {
                if (--secondsRemaining == 0) {
                    resetEEPROM();
                    systemReset();
                }
                delay(1000);
                LED0_TOGGLE;
            }
        } while (bothButtonsHeld);
#endif
    }
#endif

#ifdef SPEKTRUM_BIND
    if (feature(FEATURE_RX_SERIAL)) {
        switch (rxConfig()->serialrx_provider) {
        case SERIALRX_SPEKTRUM1024:
        case SERIALRX_SPEKTRUM2048:
            // Spektrum satellite binding if enabled on startup.
            // Must be called before that 100ms sleep so that we don't lose satellite's binding window after startup.
            // The rest of Spektrum initialization will happen later - via spektrumInit()
            spektrumBind(rxConfigMutable());
            break;
        }
    }
#endif

    delay(100);

    timerInit();  // timer must be initialized before any channel is allocated

#if defined(AVOID_UART1_FOR_PWM_PPM)
    serialInit(feature(FEATURE_SOFTSERIAL),
            feature(FEATURE_RX_PPM) || feature(FEATURE_RX_PARALLEL_PWM) ? SERIAL_PORT_USART1 : SERIAL_PORT_NONE);
#elif defined(AVOID_UART2_FOR_PWM_PPM)
    serialInit(feature(FEATURE_SOFTSERIAL),
            feature(FEATURE_RX_PPM) || feature(FEATURE_RX_PARALLEL_PWM) ? SERIAL_PORT_USART2 : SERIAL_PORT_NONE);
#elif defined(AVOID_UART3_FOR_PWM_PPM)
    serialInit(feature(FEATURE_SOFTSERIAL),
            feature(FEATURE_RX_PPM) || feature(FEATURE_RX_PARALLEL_PWM) ? SERIAL_PORT_USART3 : SERIAL_PORT_NONE);
#else
    serialInit(feature(FEATURE_SOFTSERIAL), SERIAL_PORT_NONE);
#endif

    mixerInit(mixerConfig()->mixerMode);
#ifdef USE_SERVOS
    servosInit();
#endif

    uint16_t idlePulse = motorConfig()->mincommand;
    if (feature(FEATURE_3D)) {
        idlePulse = flight3DConfig()->neutral3d;
    }

    if (motorConfig()->dev.motorPwmProtocol == PWM_TYPE_BRUSHED) {
        featureClear(FEATURE_3D);
        idlePulse = 0; // brushed motors
    }

    mixerConfigureOutput();
    motorDevInit(&motorConfig()->dev, idlePulse, getMotorCount());

#ifdef USE_SERVOS
    servoConfigureOutput();
    if (isMixerUsingServos()) {
        //pwm_params.useChannelForwarding = feature(FEATURE_CHANNEL_FORWARDING);
        servoDevInit(&servoConfig()->dev);
    }
#endif

#if defined(USE_PWM) || defined(USE_PPM)
    if (feature(FEATURE_RX_PPM)) {
        ppmRxInit(ppmConfig(), motorConfig()->dev.motorPwmProtocol);
    } else if (feature(FEATURE_RX_PARALLEL_PWM)) {
        pwmRxInit(pwmConfig());
    }
#endif

    systemState |= SYSTEM_STATE_MOTORS_READY;

#ifdef BEEPER
    beeperInit(beeperDevConfig());
#endif
/* temp until PGs are implemented. */
#ifdef USE_INVERTER
    initInverters();
#endif

#ifdef TARGET_BUS_INIT
    targetBusInit();
#else

#ifdef USE_SPI
#ifdef USE_SPI_DEVICE_1
    spiInit(SPIDEV_1);
#endif
#ifdef USE_SPI_DEVICE_2
    spiInit(SPIDEV_2);
#endif
#ifdef USE_SPI_DEVICE_3
    spiInit(SPIDEV_3);
#endif
#ifdef USE_SPI_DEVICE_4
    spiInit(SPIDEV_4);
#endif
#endif /* USE_SPI */

#ifdef USE_I2C
#ifdef USE_I2C_DEVICE_1
    i2cInit(I2CDEV_1);
#endif
#ifdef USE_I2C_DEVICE_2
    i2cInit(I2CDEV_2);
#endif
#ifdef USE_I2C_DEVICE_3
    i2cInit(I2CDEV_3);
#endif  
#ifdef USE_I2C_DEVICE_4
    i2cInit(I2CDEV_4);
#endif  
#endif /* USE_I2C */

#endif /* TARGET_BUS_INIT */

#ifdef USE_HARDWARE_REVISION_DETECTION
    updateHardwareRevision();
#endif

#ifdef VTX
    vtxInit();
#endif

#if defined(SONAR_SOFTSERIAL2_EXCLUSIVE) && defined(SONAR) && defined(USE_SOFTSERIAL2)
    if (feature(FEATURE_SONAR) && feature(FEATURE_SOFTSERIAL)) {
        serialRemovePort(SERIAL_PORT_SOFTSERIAL2);
    }
#endif

#if defined(SONAR_SOFTSERIAL1_EXCLUSIVE) && defined(SONAR) && defined(USE_SOFTSERIAL1)
    if (feature(FEATURE_SONAR) && feature(FEATURE_SOFTSERIAL)) {
        serialRemovePort(SERIAL_PORT_SOFTSERIAL1);
    }
#endif

#ifdef USE_ADC
    adcConfigMutable()->vbat.enabled = (batteryConfig()->voltageMeterSource == VOLTAGE_METER_ADC);
    adcConfigMutable()->current.enabled = (batteryConfig()->currentMeterSource == CURRENT_METER_ADC);

    adcConfigMutable()->rssi.enabled = feature(FEATURE_RSSI_ADC);
    adcInit(adcConfig());
#endif

    initBoardAlignment(boardAlignment());

    if (!sensorsAutodetect()) {
        // if gyro was not detected due to whatever reason, we give up now.
        failureMode(FAILURE_MISSING_ACC);
    }

    systemState |= SYSTEM_STATE_SENSORS_READY;

    LED1_ON;
    LED0_OFF;
    LED2_OFF;

    for (int i = 0; i < 10; i++) {
        LED1_TOGGLE;
        LED0_TOGGLE;
        delay(25);
        if (!(getBeeperOffMask() & (1 << (BEEPER_SYSTEM_INIT - 1)))) BEEP_ON;
        delay(25);
        BEEP_OFF;
    }
    LED0_OFF;
    LED1_OFF;

    // gyro.targetLooptime set in sensorsAutodetect(), so we are ready to call pidInit()
    pidInit(currentPidProfile);

    imuInit();

    mspFcInit();
    mspSerialInit();

#ifdef USE_CLI
    cliInit(serialConfig());
#endif

    failsafeInit();

    rxInit();

<<<<<<< HEAD
/*
 * VTX
 */

#ifdef USE_RTC6705
    if (feature(FEATURE_VTX)) {
        rtc6705_soft_spi_init();
        current_vtx_channel = vtxConfig()->vtx_channel;
        rtc6705_soft_spi_set_channel(vtx_freq[current_vtx_channel]);
        rtc6705_soft_spi_set_rf_power(vtxConfig()->vtx_power);
    }
#endif

/*
 * CMS, display devices and OSD
 */
#ifdef CMS
    cmsInit();
#endif

=======
#if ( defined(OSD) || (defined(USE_MSP_DISPLAYPORT) && defined(CMS)) )
>>>>>>> 526c1552
    displayPort_t *osdDisplayPort = NULL;
#endif

#ifdef OSD
    //The OSD need to be initialised after GYRO to avoid GYRO initialisation failure on some targets

    if (feature(FEATURE_OSD)) {
#if defined(USE_MAX7456)
        // If there is a max7456 chip for the OSD then use it
        osdDisplayPort = max7456DisplayPortInit(vcdProfile());
#elif defined(USE_OSD_OVER_MSP_DISPLAYPORT) // OSD over MSP; not supported (yet)
        osdDisplayPort = displayPortMspInit();
#endif
        // osdInit  will register with CMS by itself.
        osdInit(osdDisplayPort);
    }
#endif

#if defined(CMS) && defined(USE_MSP_DISPLAYPORT)
    // If BFOSD is not active, then register MSP_DISPLAYPORT as a CMS device.
    if (!osdDisplayPort)
        cmsDisplayPortRegister(displayPortMspInit());
#endif

#ifdef USE_DASHBOARD
    // Dashbord will register with CMS by itself.
    if (feature(FEATURE_DASHBOARD)) {
        dashboardInit();
    }
#endif


#ifdef GPS
    if (feature(FEATURE_GPS)) {
        gpsInit();
        navigationInit();
    }
#endif

#ifdef LED_STRIP
    ledStripInit();

    if (feature(FEATURE_LED_STRIP)) {
        ledStripEnable();
    }
#endif

#ifdef TELEMETRY
    if (feature(FEATURE_TELEMETRY)) {
        telemetryInit();
    }
#endif

#ifdef USE_ESC_SENSOR
    if (feature(FEATURE_ESC_SENSOR)) {
        escSensorInit();
    }
#endif

#ifdef USB_DETECT_PIN
    usbCableDetectInit();
#endif

#ifdef TRANSPONDER
    if (feature(FEATURE_TRANSPONDER)) {
        transponderInit();
        transponderStartRepeating();
        systemState |= SYSTEM_STATE_TRANSPONDER_ENABLED;
    }
#endif

#ifdef USE_FLASHFS
#if defined(USE_FLASH_M25P16)
    m25p16_init(flashConfig());
#endif
    flashfsInit();
#endif

#ifdef USE_SDCARD
    if (blackboxConfig()->device == BLACKBOX_DEVICE_SDCARD) {
        sdcardInsertionDetectInit();
        sdcard_init(sdcardConfig()->useDma);
        afatfs_init();
    }
#endif

#ifdef BLACKBOX
    initBlackbox();
#endif

    if (mixerConfig()->mixerMode == MIXER_GIMBAL) {
        accSetCalibrationCycles(CALIBRATING_ACC_CYCLES);
    }
    gyroSetCalibrationCycles();
#ifdef BARO
    baroSetCalibrationCycles(CALIBRATING_BARO_CYCLES);
#endif

#ifdef VTX_CONTROL

#ifdef VTX_SMARTAUDIO
    smartAudioInit();
#endif

#ifdef VTX_TRAMP
    trampInit();
#endif

#endif // VTX_CONTROL

    // start all timers
    // TODO - not implemented yet
    timerStart();

    ENABLE_STATE(SMALL_ANGLE);
    DISABLE_ARMING_FLAG(PREVENT_ARMING);

#ifdef SOFTSERIAL_LOOPBACK
    // FIXME this is a hack, perhaps add a FUNCTION_LOOPBACK to support it properly
    loopbackPort = (serialPort_t*)&(softSerialPorts[0]);
    if (!loopbackPort->vTable) {
        loopbackPort = openSoftSerial(0, NULL, 19200, SERIAL_NOT_INVERTED);
    }
    serialPrint(loopbackPort, "LOOPBACK\r\n");
#endif

    batteryInit(); // always needs doing, regardless of features.

#ifdef USE_DASHBOARD
    if (feature(FEATURE_DASHBOARD)) {
#ifdef USE_OLED_GPS_DEBUG_PAGE_ONLY
        dashboardShowFixedPage(PAGE_GPS);
#else
        dashboardResetPageCycling();
        dashboardEnablePageCycling();
#endif
    }
#endif

#ifdef CJMCU
    LED2_ON;
#endif

    // Latch active features AGAIN since some may be modified by init().
    latchActiveFeatures();
    motorControlEnable = true;

    fcTasksInit();
    systemState |= SYSTEM_STATE_READY;
}<|MERGE_RESOLUTION|>--- conflicted
+++ resolved
@@ -416,7 +416,6 @@
 
     rxInit();
 
-<<<<<<< HEAD
 /*
  * VTX
  */
@@ -437,9 +436,7 @@
     cmsInit();
 #endif
 
-=======
 #if ( defined(OSD) || (defined(USE_MSP_DISPLAYPORT) && defined(CMS)) )
->>>>>>> 526c1552
     displayPort_t *osdDisplayPort = NULL;
 #endif
 
