/*
 * This file is part of Cleanflight.
 *
 * Cleanflight is free software: you can redistribute it and/or modify
 * it under the terms of the GNU General Public License as published by
 * the Free Software Foundation, either version 3 of the License, or
 * (at your option) any later version.
 *
 * Cleanflight is distributed in the hope that it will be useful,
 * but WITHOUT ANY WARRANTY; without even the implied warranty of
 * MERCHANTABILITY or FITNESS FOR A PARTICULAR PURPOSE.  See the
 * GNU General Public License for more details.
 *
 * You should have received a copy of the GNU General Public License
 * along with Cleanflight.  If not, see <http://www.gnu.org/licenses/>.
 */

/*
 Created by Marcin Baliniak
 some functions based on MinimOSD
 */

#include <stdbool.h>
#include <stdint.h>
#include <stdlib.h>
#include <string.h>
#include <math.h>
#include <ctype.h>

#include "platform.h"

#ifdef OSD

#include "build/atomic.h"
#include "build/build_config.h"
#include "build/debug.h"
#include "build/version.h"

#include "scheduler/scheduler.h"

#include "common/axis.h"
#include "common/color.h"
#include "common/maths.h"
#include "common/typeconversion.h"

#include "drivers/nvic.h"

#include "drivers/sensor.h"
#include "drivers/system.h"
#include "drivers/gpio.h"
#include "drivers/light_led.h"
#include "drivers/sound_beeper.h"
#include "drivers/timer.h"
#include "drivers/serial.h"
#include "drivers/serial_softserial.h"
#include "drivers/serial_uart.h"
#include "drivers/accgyro.h"
#include "drivers/compass.h"
#include "drivers/pwm_mapping.h"
#include "drivers/pwm_rx.h"
#include "drivers/adc.h"
#include "drivers/bus_i2c.h"
#include "drivers/bus_spi.h"
#include "drivers/inverter.h"
#include "drivers/flash_m25p16.h"
#include "drivers/sonar_hcsr04.h"
#include "drivers/usb_io.h"
#include "drivers/transponder_ir.h"
#include "drivers/sdcard.h"

#include "rx/rx.h"

#include "io/beeper.h"
#include "io/serial.h"
#include "io/flashfs.h"
#include "io/gps.h"
#include "io/escservo.h"
#include "fc/rc_controls.h"
#include "io/gimbal.h"
#include "io/ledstrip.h"
#include "io/display.h"
#include "io/asyncfatfs/asyncfatfs.h"
#include "io/transponder_ir.h"
#include "io/osd.h"

#include "sensors/sensors.h"
#include "sensors/sonar.h"
#include "sensors/barometer.h"
#include "sensors/compass.h"
#include "sensors/acceleration.h"
#include "sensors/gyro.h"
#include "sensors/battery.h"
#include "sensors/boardalignment.h"
#include "sensors/initialisation.h"

#include "telemetry/telemetry.h"
#include "blackbox/blackbox.h"

#include "flight/pid.h"
#include "flight/imu.h"
#include "flight/mixer.h"
#include "flight/failsafe.h"
#include "flight/navigation.h"

#include "fc/runtime_config.h"

#include "config/config.h"
#include "config/config_eeprom.h"
#include "config/config_profile.h"
#include "config/config_master.h"
#include "config/feature.h"

#ifdef USE_HARDWARE_REVISION_DETECTION
#include "hardware_revision.h"
#endif

#include "drivers/max7456.h"
#include "drivers/max7456_symbols.h"

#ifdef USE_RTC6705
#include "drivers/vtx_soft_spi_rtc6705.h"
#endif

#include "common/printf.h"

#define IS_HI(X)  (rcData[X] > 1750)
#define IS_LO(X)  (rcData[X] < 1250)
#define IS_MID(X) (rcData[X] > 1250 && rcData[X] < 1750)

//key definiotion because API provide menu navigation over MSP/GUI app - not used NOW
#define KEY_ENTER   0
#define KEY_UP      1
#define KEY_DOWN    2
#define KEY_LEFT    3
#define KEY_RIGHT   4
#define KEY_ESC     5

//osd current screen - to reduce long lines ;-)
#define OSD_cfg masterConfig.osdProfile
#define curr_profile masterConfig.profile[masterConfig.current_profile_index]

uint16_t refreshTimeout = 0;

#define VISIBLE_FLAG  0x0800
#define BLINK_FLAG    0x0400
uint8_t blinkState = 1;

#define OSD_POS(x,y)  (x | (y << 5))
#define OSD_X(x)      (x & 0x001F)
#define OSD_Y(x)      ((x >> 5) & 0x001F)
#define VISIBLE(x)    (x & VISIBLE_FLAG)
#define BLINK(x)      ((x & BLINK_FLAG) && blinkState)
#define BLINK_OFF(x)  (x & ~BLINK_FLAG)

extern uint8_t RSSI; // TODO: not used?

static uint16_t flyTime = 0;
uint8_t statRssi;

statistic_t stats;

#define BUTTON_TIME   2
#define BUTTON_PAUSE  5
#define REFRESH_1S    12

#define LEFT_MENU_COLUMN  1
#define RIGHT_MENU_COLUMN 23
#define MAX_MENU_ITEMS    (max7456GetRowsCount() - 2)

uint8_t osdRows;

//type of elements
typedef enum
{
    OME_Label,
    OME_Back,
    OME_OSD_Exit,
    OME_Submenu,
    OME_Bool,
    OME_INT8,
    OME_UINT8,
    OME_UINT16,
    OME_INT16,
    OME_FLOAT, //only up to 255 value and cant be 2.55 or 25.5, just for PID's
    //wlasciwosci elementow
    OME_VISIBLE,
    OME_POS,
    OME_TAB,
    OME_END,
} OSD_MenuElement;

//local variable to detect arm/disarm and show statistic etc
uint8_t armState;
uint8_t featureBlackbox = 0;
uint8_t featureLedstrip = 0;

#if defined(VTX) || defined(USE_RTC6705)
uint8_t featureVtx = 0, vtxBand, vtxChannel;
#endif // VTX || USE_RTC6705

// We are in menu flag
bool inMenu = false;

typedef void (* OSDMenuFuncPtr)(void *data);

void osdUpdate(uint32_t currentTime);
void osdOpenMenu(void);
void osdExitMenu(void * ptr);
void osdMenuBack(void);
void osdEditElement(void *ptr);
void osdEraseFlash(void *ptr);
void osdUpdateMaxRows(void);
void osdChangeScreen(void * ptr);
void osdDrawElements(void);
void osdDrawSingleElement(uint8_t item);

typedef struct
{
    char *text;
    OSD_MenuElement type;
    OSDMenuFuncPtr func;
    void *data;
} OSD_Entry;

typedef struct
{
    uint8_t *val;
    uint8_t min;
    uint8_t max;
    uint8_t step;
} OSD_UINT8_t;

typedef struct
{
    int8_t *val;
    int8_t min;
    int8_t max;
    int8_t step;
} OSD_INT8_t;

typedef struct
{
    int16_t *val;
    int16_t min;
    int16_t max;
    int16_t step;
} OSD_INT16_t;

typedef struct
{
    uint16_t *val;
    uint16_t min;
    uint16_t max;
    uint16_t step;
} OSD_UINT16_t;

typedef struct
{
    uint8_t *val;
    uint8_t min;
    uint8_t max;
    uint8_t step;
    uint16_t multipler;
} OSD_FLOAT_t;

typedef struct
{
    uint8_t *val;
    uint8_t max;
    const char * const *names;
} OSD_TAB_t;

OSD_Entry *menuStack[10]; //tab to save menu stack
uint8_t menuStackHistory[10]; //current position in menu stack
uint8_t menuStackIdx = 0;

OSD_Entry *currentMenu;
OSD_Entry *nextPage = NULL;

int8_t currentMenuPos = 0;
uint8_t currentMenuIdx = 0;
uint16_t *currentElement = NULL;

OSD_Entry menuAlarms[];
OSD_Entry menuOsdLayout[];
OSD_Entry menuOsdActiveElems[];
OSD_Entry menuOsdElemsPositions[];
OSD_Entry menuFeatures[];
OSD_Entry menuBlackbox[];
#ifdef LED_STRIP
OSD_Entry menuLedstrip[];
#endif // LED_STRIP
#if defined(VTX) || defined(USE_RTC6705)
OSD_Entry menu_vtx[];
#endif // VTX || USE_RTC6705
OSD_Entry menuImu[];
OSD_Entry menuPid[];
OSD_Entry menuRc[];
OSD_Entry menuRateExpo[];
OSD_Entry menuMisc[];

OSD_Entry menuMain[] =
{
    {"----MAIN MENU----", OME_Label, NULL, NULL},
    {"SCREEN LAYOUT", OME_Submenu, osdChangeScreen, &menuOsdLayout[0]},
    {"ALARMS", OME_Submenu, osdChangeScreen, &menuAlarms[0]},
    {"CFG. IMU", OME_Submenu, osdChangeScreen, &menuImu[0]},
    {"FEATURES", OME_Submenu, osdChangeScreen, &menuFeatures[0]},
    {"SAVE & EXIT", OME_OSD_Exit, osdExitMenu, (void*)1},
    {"EXIT", OME_OSD_Exit, osdExitMenu, (void*)0},
    {NULL,OME_END, NULL, NULL}
};

OSD_Entry menuFeatures[] =
{
    {"----- FEATURES -----", OME_Label, NULL, NULL},
    {"BLACKBOX", OME_Submenu, osdChangeScreen, &menuBlackbox[0]},
#ifdef LED_STRIP
    {"LED STRIP", OME_Submenu, osdChangeScreen, &menuLedstrip[0]},
#endif // LED_STRIP
#if defined(VTX) || defined(USE_RTC6705)
    {"VTX", OME_Submenu, osdChangeScreen, &menu_vtx[0]},
#endif // VTX || USE_RTC6705
    {"BACK", OME_Back, NULL, NULL},
    {NULL, OME_END, NULL, NULL}
};

OSD_UINT8_t entryBlackboxRateDenom = {&masterConfig.blackbox_rate_denom,1,32,1};

OSD_Entry menuBlackbox[] =
{
    {"--- BLACKBOX ---", OME_Label, NULL, NULL},
    {"ENABLED", OME_Bool, NULL, &featureBlackbox},
    {"RATE DENOM", OME_UINT8, NULL, &entryBlackboxRateDenom},
#ifdef USE_FLASHFS
    {"ERASE FLASH", OME_Submenu, osdEraseFlash, NULL},
#endif // USE_FLASHFS
    {"BACK", OME_Back, NULL, NULL},
    {NULL, OME_END, NULL, NULL}
};

#ifdef LED_STRIP
//local variable to keep color value
uint8_t ledColor;

static const char * const LED_COLOR_NAMES[] = {
    "   BLACK   ",
    "   WHITE   ",
    "   RED     ",
    "   ORANGE  ",
    "   YELLOW  ",
    " LIME GREEN",
    "   GREEN   ",
    " MINT GREEN",
    "   CYAN    ",
    " LIGHT BLUE",
    "   BLUE    ",
    "DARK VIOLET",
    "   MAGENTA ",
    "  DEEP PINK"
};

//find first led with color flag and restore color index
//after saving all leds with flags color will have color set in OSD
void getLedColor(void)
{
    for (int ledIndex = 0; ledIndex < LED_MAX_STRIP_LENGTH; ledIndex++) {
        const ledConfig_t *ledConfig = &masterConfig.ledConfigs[ledIndex];

        int fn = ledGetFunction(ledConfig);

        if (fn == LED_FUNCTION_COLOR) {
            ledColor = ledGetColor(ledConfig);
            break;
        }
    }
}

//udate all leds with flag color
void applyLedColor(void * ptr)
{
    UNUSED(ptr);
    for (int ledIndex = 0; ledIndex < LED_MAX_STRIP_LENGTH; ledIndex++) {
        ledConfig_t *ledConfig = &masterConfig.ledConfigs[ledIndex];
        if (ledGetFunction(ledConfig) == LED_FUNCTION_COLOR)
            *ledConfig = DEFINE_LED(ledGetX(ledConfig), ledGetY(ledConfig), ledColor, ledGetDirection(ledConfig), ledGetFunction(ledConfig), ledGetOverlay(ledConfig), 0);
    }
}

OSD_TAB_t entryLed = {&ledColor, 13, &LED_COLOR_NAMES[0]};

OSD_Entry menuLedstrip[] =
{
    {"--- LED TRIP ---", OME_Label, NULL, NULL},
    {"ENABLED", OME_Bool, NULL, &featureLedstrip},
    {"LED COLOR", OME_TAB, applyLedColor, &entryLed},
    {"BACK", OME_Back, NULL, NULL},
    {NULL, OME_END, NULL, NULL}
};
#endif // LED_STRIP

#if defined(VTX) || defined(USE_RTC6705)
static const char * const vtxBandNames[] = {
    "BOSCAM A",
    "BOSCAM B",
    "BOSCAM E",
    "FATSHARK",
    "RACEBAND",
};

OSD_TAB_t entryVtxBand = {&vtxBand,4,&vtxBandNames[0]};
OSD_UINT8_t entryVtxChannel =  {&vtxChannel, 1, 8, 1};

#ifdef VTX
OSD_UINT8_t entryVtxMode =  {&masterConfig.vtx_mode, 0, 2, 1};
OSD_UINT16_t entryVtxMhz =  {&masterConfig.vtx_mhz, 5600, 5950, 1};
#endif // VTX

OSD_Entry menu_vtx[] =
{
    {"--- VTX ---", OME_Label, NULL, NULL},
    {"ENABLED", OME_Bool, NULL, &featureVtx},
#ifdef VTX
    {"VTX MODE", OME_UINT8, NULL, &entryVtxMode},
    {"VTX MHZ", OME_UINT16, NULL, &entryVtxMhz},
#endif // VTX
    {"BAND", OME_TAB, NULL, &entryVtxBand},
    {"CHANNEL", OME_UINT8, NULL, &entryVtxChannel},
#ifdef USE_RTC6705
    {"LOW POWER", OME_Bool, NULL, &masterConfig.vtx_power},
#endif // USE_RTC6705
    {"BACK", OME_Back, NULL, NULL},
    {NULL, OME_END, NULL, NULL}
};
#endif // VTX || USE_RTC6705

OSD_UINT16_t entryMinThrottle = {&masterConfig.escAndServoConfig.minthrottle, 1020, 1300, 10};
OSD_UINT8_t entryGyroSoftLpfHz = {&masterConfig.gyro_soft_lpf_hz, 0, 255, 1};
OSD_UINT16_t entryDtermLpf = {&masterConfig.profile[0].pidProfile.dterm_lpf_hz, 0, 500, 5};
OSD_UINT16_t entryYawLpf = {&masterConfig.profile[0].pidProfile.yaw_lpf_hz, 0, 500, 5};
OSD_UINT16_t entryYawPLimit = {&masterConfig.profile[0].pidProfile.yaw_p_limit, 100, 500, 5};
OSD_UINT8_t entryVbatScale = {&masterConfig.batteryConfig.vbatscale, 1, 250, 1};
OSD_UINT8_t entryVbatMaxCell = {&masterConfig.batteryConfig.vbatmaxcellvoltage, 10, 50, 1};

OSD_Entry menuMisc[]=
{
    {"----- MISC -----", OME_Label, NULL, NULL},
    {"GYRO LOWPASS", OME_UINT8, NULL, &entryGyroSoftLpfHz},
    {"DTERM LPF", OME_UINT16, NULL, &entryDtermLpf},
    {"YAW LPF", OME_UINT16, NULL, &entryYawLpf},
    {"YAW P LIMIT", OME_UINT16, NULL, &entryYawPLimit},
    {"MINTHROTTLE", OME_UINT16, NULL, &entryMinThrottle},
    {"VBAT SCALE", OME_UINT8, NULL, &entryVbatScale},
    {"VBAT CELL MAX", OME_UINT8, NULL, &entryVbatMaxCell},
    {"BACK", OME_Back, NULL, NULL},
    {NULL, OME_END, NULL, NULL}
};

OSD_UINT8_t entryPidProfile = {&masterConfig.current_profile_index, 0, MAX_PROFILE_COUNT, 1};

OSD_Entry menuImu[] =
{
    {"-----CFG. IMU-----", OME_Label, NULL, NULL},
    {"PID", OME_Submenu, osdChangeScreen, &menuPid[0]},
    {"PID PROFILE", OME_UINT8, NULL, &entryPidProfile},
    {"RATE & RXPO", OME_Submenu, osdChangeScreen, &menuRateExpo[0]},
    {"RC PREVIEW", OME_Submenu, osdChangeScreen, &menuRc[0]},
    {"MISC", OME_Submenu, osdChangeScreen, &menuMisc[0]},
    {"BACK", OME_Back, NULL, NULL},
    {NULL, OME_END, NULL, NULL}
};

uint8_t tempPid[4][3];

static OSD_UINT8_t entryRollP = {&tempPid[PIDROLL][0], 10, 150, 1};
static OSD_UINT8_t entryRollI = {&tempPid[PIDROLL][1], 1, 150, 1};
static OSD_UINT8_t entryRollD = {&tempPid[PIDROLL][2], 0, 150, 1};

static OSD_UINT8_t entryPitchP = {&tempPid[PIDPITCH][0], 10, 150, 1};
static OSD_UINT8_t entryPitchI = {&tempPid[PIDPITCH][1], 1, 150, 1};
static OSD_UINT8_t entryPitchD = {&tempPid[PIDPITCH][2], 0, 150, 1};

static OSD_UINT8_t entryYawP = {&tempPid[PIDYAW][0], 10, 150, 1};
static OSD_UINT8_t entryYawI = {&tempPid[PIDYAW][1], 1, 150, 1};
static OSD_UINT8_t entryYawD = {&tempPid[PIDYAW][2], 0, 150, 1};

OSD_Entry menuPid[] =
{
    {"------- PID -------", OME_Label, NULL, NULL},
    {"ROLL P", OME_UINT8, NULL, &entryRollP},
    {"ROLL I", OME_UINT8, NULL, &entryRollI},
    {"ROLL D", OME_UINT8, NULL, &entryRollD},

    {"PITCH P", OME_UINT8, NULL, &entryPitchP},
    {"PITCH I", OME_UINT8, NULL, &entryPitchI},
    {"PITCH D", OME_UINT8, NULL, &entryPitchD},

    {"YAW P", OME_UINT8, NULL, &entryYawP},
    {"YAW I", OME_UINT8, NULL, &entryYawI},
    {"YAW D", OME_UINT8, NULL, &entryYawD},

    {"BACK", OME_Back, NULL, NULL},
    {NULL, OME_END, NULL, NULL}
};

controlRateConfig_t rateProfile;

static OSD_FLOAT_t entryRollRate = {&rateProfile.rates[0], 0, 250, 1, 10};
static OSD_FLOAT_t entryPitchRate = {&rateProfile.rates[1], 0, 250, 1, 10};
static OSD_FLOAT_t entryYawRate = {&rateProfile.rates[2], 0, 250, 1, 10};
static OSD_FLOAT_t entryRcRate = {&rateProfile.rcRate8, 0, 200, 1, 10};
static OSD_FLOAT_t entryRcExpo = {&rateProfile.rcExpo8, 0, 100, 1, 10};
static OSD_FLOAT_t entryRcExpoYaw = {&rateProfile.rcYawExpo8, 0, 100, 1, 10};
static OSD_FLOAT_t extryTpaEntry = {&rateProfile.dynThrPID, 0, 70, 1, 10};
static OSD_UINT16_t entryTpaBreak = {&rateProfile.tpa_breakpoint, 1100, 1800, 10};
static OSD_FLOAT_t entryPSetpoint = {&masterConfig.profile[0].pidProfile.ptermSRateWeight, 0, 100, 1, 10};
static OSD_FLOAT_t entryDSetpoint = {&masterConfig.profile[0].pidProfile.dtermSetpointWeight, 0, 255, 1, 10};

OSD_Entry menuRateExpo[] =
{
    {"----RATE & EXPO----", OME_Label, NULL, NULL},
    {"ROLL RATE", OME_FLOAT, NULL, &entryRollRate},
    {"PITCH RATE", OME_FLOAT, NULL, &entryPitchRate},
    {"YAW RATE", OME_FLOAT, NULL, &entryYawRate},
    {"RC RATE", OME_FLOAT, NULL, &entryRcRate},
    {"RC EXPO", OME_FLOAT, NULL, &entryRcExpo},
    {"RC YAW EXPO", OME_FLOAT, NULL, &entryRcExpoYaw},
    {"THR. PID ATT.", OME_FLOAT, NULL, &extryTpaEntry},
    {"TPA BREAKPOINT", OME_UINT16, NULL, &entryTpaBreak},
    {"PTERM SRATE RATIO", OME_FLOAT, NULL, &entryPSetpoint},
    {"D SETPOINT", OME_FLOAT, NULL, &entryDSetpoint},
    {"BACK", OME_Back, NULL, NULL},
    {NULL, OME_END, NULL, NULL}
};

static OSD_INT16_t entryRcRoll = {&rcData[ROLL], 1, 2500, 0};
static OSD_INT16_t entryRcPitch = {&rcData[PITCH], 1, 2500, 0};
static OSD_INT16_t entryRcThrottle = {&rcData[THROTTLE], 1, 2500, 0};
static OSD_INT16_t entryRcYaw = {&rcData[YAW], 1, 2500, 0};
static OSD_INT16_t entryRcAux1 = {&rcData[AUX1], 1, 2500, 0};
static OSD_INT16_t entryRcAux2 = {&rcData[AUX2], 1, 2500, 0};
static OSD_INT16_t entryRcAux3 = {&rcData[AUX3], 1, 2500, 0};
static OSD_INT16_t entryRcAux4 = {&rcData[AUX4], 1, 2500, 0};

OSD_Entry menuRc[] =
{
    {"---- RC PREVIEW ----", OME_Label, NULL, NULL},
    {"ROLL", OME_INT16, NULL, &entryRcRoll},
    {"PITCH", OME_INT16, NULL, &entryRcPitch},
    {"THROTTLE", OME_INT16, NULL, &entryRcThrottle},
    {"YAW", OME_INT16, NULL, &entryRcYaw},
    {"AUX1", OME_INT16, NULL, &entryRcAux1},
    {"AUX2", OME_INT16, NULL, &entryRcAux2},
    {"AUX3", OME_INT16, NULL, &entryRcAux3},
    {"AUX4", OME_INT16, NULL, &entryRcAux4},
    {"BACK", OME_Back, NULL, NULL},
    {NULL, OME_END, NULL, NULL}
};

OSD_Entry menuOsdLayout[] =
{
    {"---SCREEN LAYOUT---", OME_Label, NULL, NULL},
    {"ACTIVE ELEM.", OME_Submenu, osdChangeScreen, &menuOsdActiveElems[0]},
    {"POSITION", OME_Submenu, osdChangeScreen, &menuOsdElemsPositions[0]},
    {"BACK", OME_Back, NULL, NULL},
    {NULL, OME_END, NULL, NULL}
};

OSD_UINT8_t entryAlarmRssi = {&OSD_cfg.rssi_alarm, 5, 90, 5};
OSD_UINT16_t entryAlarmCapacity = {&OSD_cfg.cap_alarm, 50, 30000, 50};
OSD_UINT16_t enryAlarmFlyTime = {&OSD_cfg.time_alarm, 1, 200, 1};
OSD_UINT16_t entryAlarmAltitude = {&OSD_cfg.alt_alarm, 1, 200, 1};

OSD_Entry menuAlarms[] =
{
    {"------ ALARMS ------", OME_Label, NULL, NULL},
    {"RSSI", OME_UINT8, NULL, &entryAlarmRssi},
    {"MAIN BATT.", OME_UINT16, NULL, &entryAlarmCapacity},
    {"FLY TIME", OME_UINT16, NULL, &enryAlarmFlyTime},
    {"MAX ALTITUDE", OME_UINT16, NULL, &entryAlarmAltitude},
    {"BACK", OME_Back, NULL, NULL},
    {NULL, OME_END, NULL, NULL}
};

OSD_Entry menuOsdElemsPositions[] =
{
    {"---POSITION---", OME_Label, NULL, NULL},
    {"RSSI", OME_POS, osdEditElement, &masterConfig.osdProfile.item_pos[OSD_RSSI_VALUE]},
    {"MAIN BATTERY", OME_POS, osdEditElement, &masterConfig.osdProfile.item_pos[OSD_MAIN_BATT_VOLTAGE]},
    {"UPTIME", OME_POS, osdEditElement, &masterConfig.osdProfile.item_pos[OSD_ONTIME]},
    {"FLY TIME", OME_POS, osdEditElement, &masterConfig.osdProfile.item_pos[OSD_FLYTIME]},
    {"FLY MODE", OME_POS, osdEditElement, &masterConfig.osdProfile.item_pos[OSD_FLYMODE]},
    {"NAME", OME_POS, osdEditElement, &masterConfig.osdProfile.item_pos[OSD_CRAFT_NAME]},
    {"THROTTLE POS", OME_POS, osdEditElement, &masterConfig.osdProfile.item_pos[OSD_THROTTLE_POS]},
#ifdef VTX
    {"VTX CHAN", OME_POS, osdEditElement, &masterConfig.osdProfile.item_pos[OSD_VTX_CHANNEL]},
#endif // VTX
    {"CURRENT (A)", OME_POS, osdEditElement, &masterConfig.osdProfile.item_pos[OSD_CURRENT_DRAW]},
    {"USED MAH", OME_POS, osdEditElement, &masterConfig.osdProfile.item_pos[OSD_MAH_DRAWN]},
#ifdef GPS
    {"GPS SPEED", OME_POS, osdEditElement, &masterConfig.osdProfile.item_pos[OSD_GPS_SPEED]},
    {"GPS SATS.", OME_POS, osdEditElement, &masterConfig.osdProfile.item_pos[OSD_GPS_SATS]},
#endif // GPS
    {"ALTITUDE", OME_POS, osdEditElement, &masterConfig.osdProfile.item_pos[OSD_ALTITUDE]},
    {"BACK", OME_Back, NULL, NULL},
    {NULL, OME_END, NULL, NULL}
};

OSD_Entry menuOsdActiveElems[] =
{
    {" --ACTIV ELEM.-- ", OME_Label, NULL, NULL},
    {"RSSI", OME_VISIBLE, NULL, &masterConfig.osdProfile.item_pos[OSD_RSSI_VALUE]},
    {"MAIN BATTERY", OME_VISIBLE, NULL, &masterConfig.osdProfile.item_pos[OSD_MAIN_BATT_VOLTAGE]},
    {"HORIZON", OME_VISIBLE, NULL, &masterConfig.osdProfile.item_pos[OSD_ARTIFICIAL_HORIZON]},
    {"HORIZON SIDEBARS", OME_VISIBLE, NULL, &masterConfig.osdProfile.item_pos[OSD_HORIZON_SIDEBARS]},
    {"UPTIME", OME_VISIBLE, NULL, &masterConfig.osdProfile.item_pos[OSD_ONTIME]},
    {"FLY TIME", OME_VISIBLE, NULL, &masterConfig.osdProfile.item_pos[OSD_FLYTIME]},
    {"FLY MODE", OME_VISIBLE, NULL, &masterConfig.osdProfile.item_pos[OSD_FLYMODE]},
    {"NAME", OME_VISIBLE, NULL, &masterConfig.osdProfile.item_pos[OSD_CRAFT_NAME]},
    {"THROTTLE POS", OME_VISIBLE, NULL, &masterConfig.osdProfile.item_pos[OSD_THROTTLE_POS]},
#ifdef VTX
    {"VTX CHAN", OME_VISIBLE, NULL, &masterConfig.osdProfile.item_pos[OSD_VTX_CHANNEL]},
#endif // VTX
    {"CURRENT (A)", OME_VISIBLE, NULL, &masterConfig.osdProfile.item_pos[OSD_CURRENT_DRAW]},
    {"USED MAH", OME_VISIBLE, NULL, &masterConfig.osdProfile.item_pos[OSD_MAH_DRAWN]},
#ifdef GPS
    {"GPS SPEED", OME_VISIBLE, NULL, &masterConfig.osdProfile.item_pos[OSD_GPS_SPEED]},
    {"GPS SATS.", OME_VISIBLE, NULL, &masterConfig.osdProfile.item_pos[OSD_GPS_SATS]},
#endif // GPS
    {"ALTITUDE", OME_VISIBLE, NULL, &masterConfig.osdProfile.item_pos[OSD_ALTITUDE]},
    {"BACK", OME_Back, NULL, NULL},
    {NULL, OME_END, NULL, NULL}
};

void resetOsdConfig(osd_profile_t *osdProfile)
{
    osdProfile->item_pos[OSD_RSSI_VALUE] = OSD_POS(22, 0) | VISIBLE_FLAG;
    osdProfile->item_pos[OSD_MAIN_BATT_VOLTAGE] = OSD_POS(12, 0) | VISIBLE_FLAG;
    osdProfile->item_pos[OSD_ARTIFICIAL_HORIZON] = OSD_POS(8, 6) | VISIBLE_FLAG;
    osdProfile->item_pos[OSD_HORIZON_SIDEBARS] = OSD_POS(8, 6) | VISIBLE_FLAG;
    osdProfile->item_pos[OSD_ONTIME] = OSD_POS(22, 11) | VISIBLE_FLAG;
    osdProfile->item_pos[OSD_FLYTIME] = OSD_POS(22, 12) | VISIBLE_FLAG;
    osdProfile->item_pos[OSD_FLYMODE] = OSD_POS(12, 11) | VISIBLE_FLAG;
    osdProfile->item_pos[OSD_CRAFT_NAME] = OSD_POS(12, 12);
    osdProfile->item_pos[OSD_THROTTLE_POS] = OSD_POS(1, 4);
    osdProfile->item_pos[OSD_VTX_CHANNEL] = OSD_POS(8, 6);
    osdProfile->item_pos[OSD_CURRENT_DRAW] = OSD_POS(1, 3);
    osdProfile->item_pos[OSD_MAH_DRAWN] = OSD_POS(15, 3);
    osdProfile->item_pos[OSD_GPS_SPEED] = OSD_POS(2, 2);
    osdProfile->item_pos[OSD_GPS_SATS] = OSD_POS(2, 12);
    osdProfile->item_pos[OSD_ALTITUDE] = OSD_POS(1, 5);

    osdProfile->rssi_alarm = 20;
    osdProfile->cap_alarm = 2200;
    osdProfile->time_alarm = 10; // in minutes
    osdProfile->alt_alarm = 100; // meters or feet depend on configuration

    osdProfile->video_system = 0;
}

void osdInit(void)
{
    char x, string_buffer[30];

    armState = ARMING_FLAG(ARMED);

    max7456Init(masterConfig.osdProfile.video_system);

    max7456ClearScreen();

    // display logo and help
    x = 160;
    for (int i = 1; i < 5; i++) {
        for (int j = 3; j < 27; j++) {
            if (x != 255)
                max7456WriteChar(j, i, x++);
        }
    }

    sprintf(string_buffer, "BF VERSION: %s", FC_VERSION_STRING);
    max7456Write(5, 6, string_buffer);
    max7456Write(7, 7, "MENU: THRT MID");
    max7456Write(13, 8, "YAW RIGHT");
    max7456Write(13, 9, "PITCH UP");
    max7456RefreshAll();

    refreshTimeout = 4 * REFRESH_1S;
}

void osdUpdateAlarms(void)
{
    int32_t alt = BaroAlt / 100;

    statRssi = rssi * 100 / 1024;

    if (statRssi < OSD_cfg.rssi_alarm)
        OSD_cfg.item_pos[OSD_RSSI_VALUE] |= BLINK_FLAG;
    else
        OSD_cfg.item_pos[OSD_RSSI_VALUE] &= ~BLINK_FLAG;

    if (vbat <= (batteryWarningVoltage - 1))
        OSD_cfg.item_pos[OSD_MAIN_BATT_VOLTAGE] |= BLINK_FLAG;
    else
        OSD_cfg.item_pos[OSD_MAIN_BATT_VOLTAGE] &= ~BLINK_FLAG;

    if (STATE(GPS_FIX) == 0)
        OSD_cfg.item_pos[OSD_GPS_SATS] |= BLINK_FLAG;
    else
        OSD_cfg.item_pos[OSD_GPS_SATS] &= ~BLINK_FLAG;

    if (flyTime / 60 >= OSD_cfg.time_alarm && ARMING_FLAG(ARMED))
        OSD_cfg.item_pos[OSD_FLYTIME] |= BLINK_FLAG;
    else
        OSD_cfg.item_pos[OSD_FLYTIME] &= ~BLINK_FLAG;

    if (mAhDrawn >= OSD_cfg.cap_alarm)
        OSD_cfg.item_pos[OSD_MAH_DRAWN] |= BLINK_FLAG;
    else
        OSD_cfg.item_pos[OSD_MAH_DRAWN] &= ~BLINK_FLAG;

    if (masterConfig.osdProfile.units == OSD_UNIT_IMPERIAL) {
        alt = (alt * 328) / 100; // Convert to feet
    }

    if (alt >= OSD_cfg.alt_alarm)
        OSD_cfg.item_pos[OSD_ALTITUDE] |= BLINK_FLAG;
    else
        OSD_cfg.item_pos[OSD_ALTITUDE] &= ~BLINK_FLAG;
}

void osdResetAlarms(void)
{
    OSD_cfg.item_pos[OSD_RSSI_VALUE] &= ~BLINK_FLAG;
    OSD_cfg.item_pos[OSD_MAIN_BATT_VOLTAGE] &= ~BLINK_FLAG;
    OSD_cfg.item_pos[OSD_GPS_SATS] &= ~BLINK_FLAG;
    OSD_cfg.item_pos[OSD_FLYTIME] &= ~BLINK_FLAG;
    OSD_cfg.item_pos[OSD_MAH_DRAWN] &= ~BLINK_FLAG;
}

uint8_t osdHandleKey(uint8_t key)
{
    uint8_t res = BUTTON_TIME;
    OSD_Entry *p;

    if (!currentMenu)
        return res;

    if (key == KEY_ESC) {
        osdMenuBack();
        return BUTTON_PAUSE;
    }

    if (key == KEY_DOWN) {
        if (currentMenuPos < currentMenuIdx)
            currentMenuPos++;
        else {
            if (nextPage) // we have more pages
            {
                max7456ClearScreen();
                p = nextPage;
                nextPage = currentMenu;
                currentMenu = (OSD_Entry *)p;
                currentMenuPos = 0;
                osdUpdateMaxRows();
            }
            currentMenuPos = 0;
        }
    }

    if (key == KEY_UP) {
        currentMenuPos--;

        if ((currentMenu + currentMenuPos)->type == OME_Label && currentMenuPos > 0)
            currentMenuPos--;

        if (currentMenuPos == -1 || (currentMenu + currentMenuPos)->type == OME_Label) {
            if (nextPage) {
                max7456ClearScreen();
                p = nextPage;
                nextPage = currentMenu;
                currentMenu = (OSD_Entry *)p;
                currentMenuPos = 0;
                osdUpdateMaxRows();
            }
            currentMenuPos = currentMenuIdx;
        }
    }

    if (key == KEY_DOWN || key == KEY_UP)
        return res;

    p = currentMenu + currentMenuPos;

    switch (p->type) {
        case OME_POS:
            if (key == KEY_RIGHT) {
                uint32_t address = (uint32_t)p->data;
                uint16_t *val;

                val = (uint16_t *)address;
                if (!(*val & VISIBLE_FLAG)) // no submenu for hidden elements
                    break;
            }
        case OME_Submenu:
        case OME_OSD_Exit:
            if (p->func && key == KEY_RIGHT) {
                p->func(p->data);
                res = BUTTON_PAUSE;
            }
            break;
        case OME_Back:
            osdMenuBack();
            res = BUTTON_PAUSE;
            break;
        case OME_Bool:
            if (p->data) {
                uint8_t *val = p->data;
                if (key == KEY_RIGHT)
                    *val = 1;
                else
                    *val = 0;
            }
            break;
        case OME_VISIBLE:
            if (p->data) {
                uint32_t address = (uint32_t)p->data;
                uint16_t *val;

                val = (uint16_t *)address;

                if (key == KEY_RIGHT)
                    *val |= VISIBLE_FLAG;
                else
                    *val %= ~VISIBLE_FLAG;
            }
            break;
        case OME_UINT8:
        case OME_FLOAT:
            if (p->data) {
                OSD_UINT8_t *ptr = p->data;
                if (key == KEY_RIGHT) {
                    if (*ptr->val < ptr->max)
                        *ptr->val += ptr->step;
                }
                else {
                    if (*ptr->val > ptr->min)
                        *ptr->val -= ptr->step;
                }
            }
            break;
        case OME_TAB:
            if (p->type == OME_TAB) {
                OSD_TAB_t *ptr = p->data;

                if (key == KEY_RIGHT) {
                    if (*ptr->val < ptr->max)
                        *ptr->val += 1;
                }
                else {
                    if (*ptr->val > 0)
                        *ptr->val -= 1;
                }
                if (p->func)
                    p->func(p->data);
            }
            break;
        case OME_INT8:
            if (p->data) {
                OSD_INT8_t *ptr = p->data;
                if (key == KEY_RIGHT) {
                    if (*ptr->val < ptr->max)
                        *ptr->val += ptr->step;
                }
                else {
                    if (*ptr->val > ptr->min)
                        *ptr->val -= ptr->step;
                }
            }
            break;
        case OME_UINT16:
            if (p->data) {
                OSD_UINT16_t *ptr = p->data;
                if (key == KEY_RIGHT) {
                    if (*ptr->val < ptr->max)
                        *ptr->val += ptr->step;
                }
                else {
                    if (*ptr->val > ptr->min)
                        *ptr->val -= ptr->step;
                }
            }
            break;
        case OME_INT16:
            if (p->data) {
                OSD_INT16_t *ptr = p->data;
                if (key == KEY_RIGHT) {
                    if (*ptr->val < ptr->max)
                        *ptr->val += ptr->step;
                }
                else {
                    if (*ptr->val > ptr->min)
                        *ptr->val -= ptr->step;
                }
            }
            break;
        case OME_Label:
        case OME_END:
            break;
    }
    return res;
}

void osdUpdateMaxRows(void)
{
    OSD_Entry *ptr;

    currentMenuIdx = 0;
    for (ptr = currentMenu; ptr->type != OME_END; ptr++)
        currentMenuIdx++;

    if (currentMenuIdx > MAX_MENU_ITEMS)
        currentMenuIdx = MAX_MENU_ITEMS;

    currentMenuIdx--;
}

void osdMenuBack(void)
{
    uint8_t i;

    // becasue pids and rates meybe stored in profiles we need some thicks to manipulate it
    // hack to save pid profile
    if (currentMenu == &menuPid[0]) {
        for (i = 0; i < 3; i++) {
            curr_profile.pidProfile.P8[i] = tempPid[i][0];
            curr_profile.pidProfile.I8[i] = tempPid[i][1];
            curr_profile.pidProfile.D8[i] = tempPid[i][2];
        }

        curr_profile.pidProfile.P8[PIDLEVEL] = tempPid[3][0];
        curr_profile.pidProfile.I8[PIDLEVEL] = tempPid[3][1];
        curr_profile.pidProfile.D8[PIDLEVEL] = tempPid[3][2];
    }

    // hack - save rate config for current profile
    if (currentMenu == &menuRateExpo[0])
        memcpy(&masterConfig.profile[masterConfig.current_profile_index].controlRateProfile[masterConfig.profile[masterConfig.current_profile_index].activeRateProfile], &rateProfile, sizeof(controlRateConfig_t));

    if (menuStackIdx) {
        max7456ClearScreen();
        menuStackIdx--;
        nextPage = NULL;
        currentMenu = menuStack[menuStackIdx];
        currentMenuPos = menuStackHistory[menuStackIdx];

        osdUpdateMaxRows();
    }
    else
        osdOpenMenu();
}

void simple_ftoa(int32_t value, char *floatString)
{
    uint8_t k;
    // np. 3450

    itoa(100000 + value, floatString, 10); // Create string from abs of integer value

    // 103450

    floatString[0] = floatString[1];
    floatString[1] = floatString[2];
    floatString[2] = '.';

    // 03.450
    // usuwam koncowe zera i kropke
    for (k = 5; k > 1; k--)
        if (floatString[k] == '0' || floatString[k] == '.')
            floatString[k] = 0;
        else
            break;

    // oraz zero wiodonce
    if (floatString[0] == '0')
        floatString[0] = ' ';
}

void osdDrawMenu(void)
{
    uint8_t i = 0;
    OSD_Entry *p;
    char buff[10];
    uint8_t top = (osdRows - currentMenuIdx) / 2 - 1;
    if (!currentMenu)
        return;

    if ((currentMenu + currentMenuPos)->type == OME_Label) // skip label
        currentMenuPos++;

    for (p = currentMenu; p->type != OME_END; p++) {
        if (currentMenuPos == i)
            max7456Write(LEFT_MENU_COLUMN, i + top, " >");
        else
            max7456Write(LEFT_MENU_COLUMN, i + top, "  ");
        max7456Write(LEFT_MENU_COLUMN + 2, i + top, p->text);

        switch (p->type) {
            case OME_POS: {
                uint32_t address = (uint32_t)p->data;
                uint16_t *val;

                val = (uint16_t *)address;
                if (!(*val & VISIBLE_FLAG))
                    break;
            }
            case OME_Submenu:
                max7456Write(RIGHT_MENU_COLUMN, i + top, ">");
                break;
            case OME_Bool:
                if (p->data) {
                    if (*((uint8_t *)(p->data)))
                        max7456Write(RIGHT_MENU_COLUMN, i + top, "YES");
                    else
                        max7456Write(RIGHT_MENU_COLUMN, i + top, "NO ");
                }
                break;
            case OME_TAB: {
                OSD_TAB_t *ptr = p->data;
                max7456Write(RIGHT_MENU_COLUMN - 5, i + top, (char *)ptr->names[*ptr->val]);
                break;
            }
            case OME_VISIBLE:
                if (p->data) {
                    uint32_t address = (uint32_t)p->data;
                    uint16_t *val;

                    val = (uint16_t *)address;

                    if (VISIBLE(*val))
                        max7456Write(RIGHT_MENU_COLUMN, i + top, "YES");
                    else
                        max7456Write(RIGHT_MENU_COLUMN, i + top, "NO ");
                }
                break;
            case OME_UINT8:
                if (p->data) {
                    OSD_UINT8_t *ptr = p->data;
                    itoa(*ptr->val, buff, 10);
                    max7456Write(RIGHT_MENU_COLUMN, i + top, "     ");
                    max7456Write(RIGHT_MENU_COLUMN, i + top, buff);
                }
                break;
            case OME_INT8:
                if (p->data) {
                    OSD_INT8_t *ptr = p->data;
                    itoa(*ptr->val, buff, 10);
                    max7456Write(RIGHT_MENU_COLUMN, i + top, "     ");
                    max7456Write(RIGHT_MENU_COLUMN, i + top, buff);
                }
                break;
            case OME_UINT16:
                if (p->data) {
                    OSD_UINT16_t *ptr = p->data;
                    itoa(*ptr->val, buff, 10);
                    max7456Write(RIGHT_MENU_COLUMN, i + top, "     ");
                    max7456Write(RIGHT_MENU_COLUMN, i + top, buff);
                }
                break;
            case OME_INT16:
                if (p->data) {
                    OSD_UINT16_t *ptr = p->data;
                    itoa(*ptr->val, buff, 10);
                    max7456Write(RIGHT_MENU_COLUMN, i + top, "     ");
                    max7456Write(RIGHT_MENU_COLUMN, i + top, buff);
                }
                break;
            case OME_FLOAT:
                if (p->data) {
                    OSD_FLOAT_t *ptr = p->data;
                    simple_ftoa(*ptr->val * ptr->multipler, buff);
                    max7456Write(RIGHT_MENU_COLUMN - 1, i + top, "      ");
                    max7456Write(RIGHT_MENU_COLUMN - 1, i + top, buff);
                }
                break;
            case OME_OSD_Exit:
            case OME_Label:
            case OME_END:
            case OME_Back:
                break;
        }
        i++;

        if (i == MAX_MENU_ITEMS) // max per page
        {
            nextPage = currentMenu + i;
            if (nextPage->type == OME_END)
                nextPage = NULL;
            break;
        }
    }
}

void osdResetStats(void)
{
    stats.max_current = 0;
    stats.max_speed = 0;
    stats.min_voltage = 500;
    stats.max_current = 0;
    stats.min_rssi = 99;
}

void osdUpdateStats(void)
{
    int16_t value;

    value = GPS_speed * 36 / 1000;
    if (stats.max_speed < value)
        stats.max_speed = value;

    if (stats.min_voltage > vbat)
        stats.min_voltage = vbat;

    value = amperage / 100;
    if (stats.max_current < value)
        stats.max_current = value;

    if (stats.min_rssi > statRssi)
        stats.min_rssi = statRssi;
}

void osdShowStats(void)
{
    uint8_t top = 2;
    char buff[10];

    max7456ClearScreen();
    max7456Write(2, top++, "  --- STATS ---");

    if (STATE(GPS_FIX)) {
        max7456Write(2, top, "MAX SPEED        :");
        itoa(stats.max_speed, buff, 10);
        max7456Write(22, top++, buff);
    }

    max7456Write(2, top, "MIN BATTERY      :");
    sprintf(buff, "%d.%1dV", stats.min_voltage / 10, stats.min_voltage % 10);
    max7456Write(22, top++, buff);

    max7456Write(2, top, "MIN RSSI         :");
    itoa(stats.min_rssi, buff, 10);
    strcat(buff, "%");
    max7456Write(22, top++, buff);

    if (feature(FEATURE_CURRENT_METER)) {
        max7456Write(2, top, "MAX CURRENT      :");
        itoa(stats.max_current, buff, 10);
        strcat(buff, "A");
        max7456Write(22, top++, buff);

        max7456Write(2, top, "USED MAH         :");
        itoa(mAhDrawn, buff, 10);
        strcat(buff, "\x07");
        max7456Write(22, top++, buff);
    }
    refreshTimeout = 60 * REFRESH_1S;
}

// called when motors armed
void osdArmMotors(void)
{
    max7456ClearScreen();
    max7456Write(12, 7, "ARMED");
    refreshTimeout = REFRESH_1S / 2;
    osdResetStats();
}

void updateOsd(uint32_t currentTime)
{
    static uint32_t counter;
#ifdef MAX7456_DMA_CHANNEL_TX
    // don't touch buffers if DMA transaction is in progress
    if (max7456DmaInProgres())
        return;
#endif // MAX7456_DMA_CHANNEL_TX

    // redraw values in buffer
    if (counter++ % 5 == 0)
        osdUpdate(currentTime);
    else // rest of time redraw screen 10 chars per idle to don't lock the main idle
        max7456DrawScreen();

    // do not allow ARM if we are in menu
    if (inMenu)
        DISABLE_ARMING_FLAG(OK_TO_ARM);
}

void osdUpdate(uint32_t currentTime)
{
    static uint8_t rcDelay = BUTTON_TIME;
    static uint8_t last_sec = 0;
    uint8_t key = 0, sec;

    // detect enter to menu
    if (IS_MID(THROTTLE) && IS_HI(YAW) && IS_HI(PITCH) && !ARMING_FLAG(ARMED))
        osdOpenMenu();

    // detect arm/disarm
    if (armState != ARMING_FLAG(ARMED)) {
        if (ARMING_FLAG(ARMED))
            osdArmMotors(); // reset statistic etc
        else
            osdShowStats(); // show statistic

        armState = ARMING_FLAG(ARMED);
    }

    osdUpdateStats();

    sec = currentTime / 1000000;

    if (ARMING_FLAG(ARMED) && sec != last_sec) {
        flyTime++;
        last_sec = sec;
    }

    if (refreshTimeout) {
        if (IS_HI(THROTTLE) || IS_HI(PITCH)) // hide statistics
            refreshTimeout = 1;
        refreshTimeout--;
        if (!refreshTimeout)
            max7456ClearScreen();
        return;
    }

    blinkState = (millis() / 200) % 2;

    if (inMenu) {
        if (rcDelay) {
            rcDelay--;
        }
        else if (IS_HI(PITCH)) {
            key = KEY_UP;
            rcDelay = BUTTON_TIME;
        }
        else if (IS_LO(PITCH)) {
            key = KEY_DOWN;
            rcDelay = BUTTON_TIME;
        }
        else if (IS_LO(ROLL)) {
            key = KEY_LEFT;
            rcDelay = BUTTON_TIME;
        }
        else if (IS_HI(ROLL)) {
            key = KEY_RIGHT;
            rcDelay = BUTTON_TIME;
        }
        else if ((IS_HI(YAW) || IS_LO(YAW)) && currentMenu != menuRc) // this menu is used to check transmitter signals so can exit using YAW
        {
            key = KEY_ESC;
            rcDelay = BUTTON_TIME;
        }

        if (key && !currentElement) {
            rcDelay = osdHandleKey(key);
            return;
        }
        if (currentElement) // edit position of element
        {
            if (key) {
                if (key == KEY_ESC) {
                    // exit
                    osdMenuBack();
                    rcDelay = BUTTON_PAUSE;
                    *currentElement &= ~BLINK_FLAG;
                    currentElement = NULL;
                    return;
                }
                else {
                    uint8_t x, y;
                    x = OSD_X(*currentElement);
                    y = OSD_Y(*currentElement);
                    switch (key) {
                        case KEY_UP:
                            y--;
                            break;
                        case KEY_DOWN:
                            y++;
                            break;
                        case KEY_RIGHT:
                            x++;
                            break;
                        case KEY_LEFT:
                            x--;
                            break;
                    }

                    *currentElement &= 0xFC00;
                    *currentElement |= OSD_POS(x, y);
                    max7456ClearScreen();
                }
            }
            osdDrawElements();
        }
        else
            osdDrawMenu();
    }
    else {
        osdUpdateAlarms();
        osdDrawElements();
    }
}

void osdChangeScreen(void *ptr)
{
    uint8_t i;
    if (ptr) {
        max7456ClearScreen();
        // hack - save profile to temp
        if (ptr == &menuPid[0]) {
            for (i = 0; i < 3; i++) {
                tempPid[i][0] = curr_profile.pidProfile.P8[i];
                tempPid[i][1] = curr_profile.pidProfile.I8[i];
                tempPid[i][2] = curr_profile.pidProfile.D8[i];
            }
            tempPid[3][0] = curr_profile.pidProfile.P8[PIDLEVEL];
            tempPid[3][1] = curr_profile.pidProfile.I8[PIDLEVEL];
            tempPid[3][2] = curr_profile.pidProfile.D8[PIDLEVEL];
        }

        if (ptr == &menuRateExpo[0])
            memcpy(&rateProfile, &masterConfig.profile[masterConfig.current_profile_index].controlRateProfile[masterConfig.profile[masterConfig.current_profile_index].activeRateProfile], sizeof(controlRateConfig_t));

        menuStack[menuStackIdx] = currentMenu;
        menuStackHistory[menuStackIdx] = currentMenuPos;
        menuStackIdx++;

        currentMenu = (OSD_Entry *)ptr;
        currentMenuPos = 0;
        osdUpdateMaxRows();
    }
}

#ifdef USE_FLASHFS
void osdEraseFlash(void *ptr)
{
    UNUSED(ptr);

    max7456ClearScreen();
    max7456Write(5, 3, "ERASING FLASH...");
    max7456RefreshAll();

    flashfsEraseCompletely();
    while (!flashfsIsReady()) {
        delay(100);
    }
    max7456ClearScreen();
    max7456RefreshAll();
}
#endif // USE_FLASHFS

void osdEditElement(void *ptr)
{
    uint32_t address = (uint32_t)ptr;

    // zsave position on menu stack
    menuStack[menuStackIdx] = currentMenu;
    menuStackHistory[menuStackIdx] = currentMenuPos;
    menuStackIdx++;

    currentElement = (uint16_t *)address;

    *currentElement |= BLINK_FLAG;
    max7456ClearScreen();
}

void osdExitMenu(void *ptr)
{
    max7456ClearScreen();
    max7456Write(5, 3, "RESTARTING IMU...");
    max7456RefreshAll();
    stopMotors();
    stopPwmAllMotors();
    delay(200);

    if (ptr) {
        // save local variables to configuration
        if (featureBlackbox)
            featureSet(FEATURE_BLACKBOX);
        else
            featureClear(FEATURE_BLACKBOX);

        if (featureLedstrip)
            featureSet(FEATURE_LED_STRIP);
        else
            featureClear(FEATURE_LED_STRIP);
#if defined(VTX) || defined(USE_RTC6705)
        if (featureVtx)
            featureSet(FEATURE_VTX);
        else
            featureClear(FEATURE_VTX);
#endif // VTX || USE_RTC6705

#ifdef VTX
        masterConfig.vtxBand = vtxBand;
        masterConfig.vtx_channel = vtxChannel - 1;
#endif // VTX

#ifdef USE_RTC6705
        masterConfig.vtx_channel = vtxBand * 8 + vtxChannel - 1;
#endif // USE_RTC6705

        saveConfigAndNotify();
    }

    systemReset();
}

void osdOpenMenu(void)
{
    if (inMenu)
        return;

    if (feature(FEATURE_LED_STRIP))
        featureLedstrip = 1;

    if (feature(FEATURE_BLACKBOX))
        featureBlackbox = 1;

#if defined(VTX) || defined(USE_RTC6705)
    if (feature(FEATURE_VTX))
        featureVtx = 1;
#endif // VTX || USE_RTC6705

#ifdef VTX
    vtxBand = masterConfig.vtxBand;
    vtxChannel = masterConfig.vtx_channel + 1;
#endif // VTX

#ifdef USE_RTC6705
    vtxBand = masterConfig.vtx_channel / 8;
    vtxChannel = masterConfig.vtx_channel % 8 + 1;
#endif // USE_RTC6705

    osdRows = max7456GetRowsCount();
    inMenu = true;
    refreshTimeout = 0;
    max7456ClearScreen();
    currentMenu = &menuMain[0];
    osdResetAlarms();
    osdChangeScreen(currentMenu);
#ifdef LED_STRIP
    getLedColor();
#endif // LED_STRIP
}

void osdDrawElementPositioningHelp(void)
{
    max7456Write(OSD_X(OSD_cfg.item_pos[OSD_ARTIFICIAL_HORIZON]), OSD_Y(OSD_cfg.item_pos[OSD_ARTIFICIAL_HORIZON]), "---  HELP --- ");
    max7456Write(OSD_X(OSD_cfg.item_pos[OSD_ARTIFICIAL_HORIZON]), OSD_Y(OSD_cfg.item_pos[OSD_ARTIFICIAL_HORIZON]) + 1, "USE ROLL/PITCH");
    max7456Write(OSD_X(OSD_cfg.item_pos[OSD_ARTIFICIAL_HORIZON]), OSD_Y(OSD_cfg.item_pos[OSD_ARTIFICIAL_HORIZON]) + 2, "TO MOVE ELEM. ");
    max7456Write(OSD_X(OSD_cfg.item_pos[OSD_ARTIFICIAL_HORIZON]), OSD_Y(OSD_cfg.item_pos[OSD_ARTIFICIAL_HORIZON]) + 3, "              ");
    max7456Write(OSD_X(OSD_cfg.item_pos[OSD_ARTIFICIAL_HORIZON]), OSD_Y(OSD_cfg.item_pos[OSD_ARTIFICIAL_HORIZON]) + 4, "YAW - EXIT    ");
}

void osdDrawElements(void)
{
    max7456ClearScreen();

    if (currentElement)
        osdDrawElementPositioningHelp();
    else if (sensors(SENSOR_ACC) || inMenu)
        osdDrawSingleElement(OSD_ARTIFICIAL_HORIZON);

    osdDrawSingleElement(OSD_MAIN_BATT_VOLTAGE);
    osdDrawSingleElement(OSD_RSSI_VALUE);
    osdDrawSingleElement(OSD_FLYTIME);
    osdDrawSingleElement(OSD_ONTIME);
    osdDrawSingleElement(OSD_FLYMODE);
    osdDrawSingleElement(OSD_THROTTLE_POS);
    osdDrawSingleElement(OSD_VTX_CHANNEL);
    osdDrawSingleElement(OSD_CURRENT_DRAW);
    osdDrawSingleElement(OSD_MAH_DRAWN);
    osdDrawSingleElement(OSD_CRAFT_NAME);
    osdDrawSingleElement(OSD_ALTITUDE);

#ifdef GPS
    if (sensors(SENSOR_GPS) || inMenu) {
        osdDrawSingleElement(OSD_GPS_SATS);
        osdDrawSingleElement(OSD_GPS_SPEED);
    }
#endif // GPS
}

#define AH_MAX_PITCH 200 // Specify maximum AHI pitch value displayed. Default 200 = 20.0 degrees
#define AH_MAX_ROLL 400  // Specify maximum AHI roll value displayed. Default 400 = 40.0 degrees
#define AH_SIDEBAR_WIDTH_POS 7
#define AH_SIDEBAR_HEIGHT_POS 3
extern uint16_t rssi; // FIXME dependency on mw.c

void osdDrawSingleElement(uint8_t item)
{
    if (!VISIBLE(OSD_cfg.item_pos[item]) || BLINK(OSD_cfg.item_pos[item]))
        return;

    uint8_t elemPosX = OSD_X(OSD_cfg.item_pos[item]);
    uint8_t elemPosY = OSD_Y(OSD_cfg.item_pos[item]);
    char buff[32];

    switch(item) {
        case OSD_RSSI_VALUE:
        {
            uint16_t osdRssi = rssi * 100 / 1024; // change range
            if (osdRssi >= 100)
                osdRssi = 99;

            buff[0] = SYM_RSSI;
            sprintf(buff + 1, "%d", osdRssi);
            break;
        }

        case OSD_MAIN_BATT_VOLTAGE:
        {
            buff[0] = SYM_BATT_5;
            sprintf(buff + 1, "%d.%1dV", vbat / 10, vbat % 10);
            break;
        }

        case OSD_CURRENT_DRAW:
        {
            buff[0] = SYM_AMP;
            sprintf(buff + 1, "%d.%02d", abs(amperage) / 100, abs(amperage) % 100);
            break;
        }

        case OSD_MAH_DRAWN:
        {
            buff[0] = SYM_MAH;
            sprintf(buff + 1, "%d", mAhDrawn);
            break;
        }

#ifdef GPS
        case OSD_GPS_SATS:
        {
            buff[0] = 0x1f;
            sprintf(buff + 1, "%d", GPS_numSat);
            break;
        }

        case OSD_GPS_SPEED:
        {
            sprintf(buff, "%d", GPS_speed * 36 / 1000);
            break;
        }
#endif // GPS

        case OSD_ALTITUDE:
        {
            int32_t alt = BaroAlt; // Metre x 100
            char unitSym = 0xC;    // m

            if (!VISIBLE(OSD_cfg.item_pos[OSD_ALTITUDE]) || BLINK(OSD_cfg.item_pos[OSD_ALTITUDE]))
                return;

            if (masterConfig.osdProfile.units == OSD_UNIT_IMPERIAL) {
                alt = (alt * 328) / 100; // Convert to feet x 100
                unitSym = 0xF;           // ft
            }

            sprintf(buff, "%c%d.%01d%c", alt < 0 ? '-' : ' ', abs(alt / 100), abs((alt % 100) / 10), unitSym);
            break;
        }

        case OSD_ONTIME:
        {
            uint32_t seconds = micros() / 1000000;
            buff[0] = SYM_ON_M;
            sprintf(buff + 1, "%02d:%02d", seconds / 60, seconds % 60);
            break;
        }

        case OSD_FLYTIME:
        {
            buff[0] = SYM_FLY_M;
            sprintf(buff + 1, "%02d:%02d", flyTime / 60, flyTime % 60);
            break;
        }

        case OSD_FLYMODE:
        {
            char *p = "ACRO";

            if (isAirmodeActive())
                p = "AIR";

            if (FLIGHT_MODE(FAILSAFE_MODE))
                p = "!FS";
            else if (FLIGHT_MODE(ANGLE_MODE))
                p = "STAB";
            else if (FLIGHT_MODE(HORIZON_MODE))
                p = "HOR";

            max7456Write(elemPosX, elemPosY, p);
            return;
        }

        case OSD_CRAFT_NAME:
        {
            if (strlen(masterConfig.name) == 0)
                strcpy(buff, "CRAFT_NAME");
            else {
                for (uint8_t i = 0; i < MAX_NAME_LENGTH; i++) {
                    buff[i] = toupper((unsigned char)masterConfig.name[i]);
                    if (masterConfig.name[i] == 0)
                        break;
                }
            }

            break;
        }

        case OSD_THROTTLE_POS:
        {
            buff[0] = SYM_THR;
            buff[1] = SYM_THR1;
            sprintf(buff + 2, "%d", (constrain(rcData[THROTTLE], PWM_RANGE_MIN, PWM_RANGE_MAX) - PWM_RANGE_MIN) * 100 / (PWM_RANGE_MAX - PWM_RANGE_MIN));
            break;
        }

#ifdef VTX
        case OSD_VTX_CHANNEL:
        {
            sprintf(buff, "CH:%d", current_vtx_channel % CHANNELS_PER_BAND + 1);
            break;
        }
#endif // VTX

        case OSD_ARTIFICIAL_HORIZON:
        {
            uint8_t *screenBuffer = max7456GetScreenBuffer();
            uint16_t position = 194;

            int rollAngle = attitude.values.roll;
            int pitchAngle = attitude.values.pitch;

            if (maxScreenSize == VIDEO_BUFFER_CHARS_PAL)
                position += 30;


            if (pitchAngle > AH_MAX_PITCH)
                pitchAngle = AH_MAX_PITCH;
            if (pitchAngle < -AH_MAX_PITCH)
                pitchAngle = -AH_MAX_PITCH;
            if (rollAngle > AH_MAX_ROLL)
                rollAngle = AH_MAX_ROLL;
            if (rollAngle < -AH_MAX_ROLL)
                rollAngle = -AH_MAX_ROLL;

            for (uint8_t x = 0; x <= 8; x++) {
                if (x == 4)
                    x = 5;
                int y = (rollAngle * (4 - x)) / 64;
                y -= pitchAngle / 8;
                y += 41;
                if (y >= 0 && y <= 81) {
                    uint16_t pos = position - 7 + LINE * (y / 9) + 3 - 4 * LINE + x;
                    screenBuffer[pos] = (SYM_AH_BAR9_0 + (y % 9));
                }
            }

            screenBuffer[position - 1] = (SYM_AH_CENTER_LINE);
            screenBuffer[position + 1] = (SYM_AH_CENTER_LINE_RIGHT);
            screenBuffer[position] = (SYM_AH_CENTER);

            osdDrawSingleElement(OSD_HORIZON_SIDEBARS);
            return;
        }

        case OSD_HORIZON_SIDEBARS:
        {
            uint8_t *screenBuffer = max7456GetScreenBuffer();
            uint16_t position = 194;

            if (maxScreenSize == VIDEO_BUFFER_CHARS_PAL)
                position += 30;

            // Draw AH sides
            int8_t hudwidth = AH_SIDEBAR_WIDTH_POS;
            int8_t hudheight = AH_SIDEBAR_HEIGHT_POS;
            for (int8_t x = -hudheight; x <= hudheight; x++) {
                screenBuffer[position - hudwidth + (x * LINE)] = (SYM_AH_DECORATION);
                screenBuffer[position + hudwidth + (x * LINE)] = (SYM_AH_DECORATION);
            }

            // AH level indicators
            screenBuffer[position - hudwidth + 1] = (SYM_AH_LEFT);
            screenBuffer[position + hudwidth - 1] = (SYM_AH_RIGHT);

            return;
        }

        default:
            return;
    }

<<<<<<< HEAD
    max7456_write(elemPosX, elemPosY, buff);
}

#endif // OSD
=======
    max7456Write(elemPosX, elemPosY, buff);
}
>>>>>>> 0f88839f
<|MERGE_RESOLUTION|>--- conflicted
+++ resolved
@@ -1703,12 +1703,7 @@
             return;
     }
 
-<<<<<<< HEAD
-    max7456_write(elemPosX, elemPosY, buff);
-}
-
-#endif // OSD
-=======
     max7456Write(elemPosX, elemPosY, buff);
 }
->>>>>>> 0f88839f
+
+#endif // OSD