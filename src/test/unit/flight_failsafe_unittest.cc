/*
 * This file is part of Cleanflight.
 *
 * Cleanflight is free software: you can redistribute it and/or modify
 * it under the terms of the GNU General Public License as published by
 * the Free Software Foundation, either version 3 of the License, or
 * (at your option) any later version.
 *
 * Cleanflight is distributed in the hope that it will be useful,
 * but WITHOUT ANY WARRANTY; without even the implied warranty of
 * MERCHANTABILITY or FITNESS FOR A PARTICULAR PURPOSE.  See the
 * GNU General Public License for more details.
 *
 * You should have received a copy of the GNU General Public License
 * along with Cleanflight.  If not, see <http://www.gnu.org/licenses/>.
 */

#include <stdint.h>
#include <stdbool.h>

#include <limits.h>

extern "C" {
    #include "debug.h"

    #include <platform.h>

    #include "build_config.h"

    #include "common/axis.h"
    #include "common/maths.h"

    #include "config/parameter_group.h"
    #include "config/parameter_group_ids.h"

    #include "config/runtime_config.h"
    #include "config/config.h"

    #include "io/beeper.h"
    #include "io/rc_controls.h"

    #include "rx/rx.h"
    #include "flight/failsafe.h"

<<<<<<< HEAD
    PG_REGISTER_PROFILE(rcControlsConfig_t, rcControlsConfig, PG_RC_CONTROLS_CONFIG, 0);
    PG_REGISTER(rxConfig_t, rxConfig, PG_RX_CONFIG, 0);
=======
    failsafeState_t* failsafeInit(rxConfig_t *intialRxConfig);

    extern uint32_t rcModeActivationMask;
>>>>>>> 2b96c91e
}

#include "unittest_macros.h"
#include "gtest/gtest.h"

uint32_t testFeatureMask = 0;
uint16_t flightModeFlags = 0;
uint16_t testMinThrottle = 0;
throttleStatus_e throttleStatus = THROTTLE_HIGH;

enum {
    COUNTER_MW_DISARM = 0,
};
#define CALL_COUNT_ITEM_COUNT 1

static int callCounts[CALL_COUNT_ITEM_COUNT];

#define CALL_COUNTER(item) (callCounts[item])

void resetCallCounters(void) {
    memset(&callCounts, 0, sizeof(callCounts));
}

#define TEST_MID_RC 1495            // something other than the default 1500 will suffice.
#define TEST_MIN_CHECK 1100;
#define PERIOD_OF_10_SCONDS 10000
#define DE_ACTIVATE_ALL_BOXES 0

uint32_t sysTickUptime;

void configureFailsafe(void)
{
    memset(rxConfig(), 0, sizeof(*rxConfig()));
    rxConfig()->midrc = TEST_MID_RC;
    rxConfig()->mincheck = TEST_MIN_CHECK;

    memset(failsafeConfig(), 0, sizeof(*failsafeConfig()));
    failsafeConfig()->failsafe_delay = 10; // 1 second
    failsafeConfig()->failsafe_off_delay = 50; // 5 seconds
    failsafeConfig()->failsafe_kill_switch = false;
    failsafeConfig()->failsafe_throttle = 1200;
    failsafeConfig()->failsafe_throttle_low_delay = 50; // 5 seconds
    sysTickUptime = 0;
}
//
// Stepwise tests
//

/****************************************************************************************/
TEST(FlightFailsafeTest, TestFailsafeInitialState)
{
    // given
    configureFailsafe();
    // and
    DISABLE_ARMING_FLAG(ARMED);

    // when
    useFailsafeConfig();
    failsafeInit();

    // then
    EXPECT_EQ(false, failsafeIsMonitoring());
    EXPECT_EQ(false, failsafeIsActive());
    EXPECT_EQ(FAILSAFE_IDLE, failsafePhase());
}

/****************************************************************************************/
TEST(FlightFailsafeTest, TestFailsafeStartMonitoring)
{
    // when
    failsafeStartMonitoring();

    // then
    EXPECT_EQ(true, failsafeIsMonitoring());
    EXPECT_EQ(false, failsafeIsActive());
    EXPECT_EQ(FAILSAFE_IDLE, failsafePhase());
}

/****************************************************************************************/
TEST(FlightFailsafeTest, TestFailsafeFirstArmedCycle)
{
    // given
    ENABLE_ARMING_FLAG(ARMED);

    // when
    failsafeOnValidDataFailed();                    // set last invalid sample at current time
    sysTickUptime += PERIOD_RXDATA_RECOVERY + 1;    // adjust time to point just past the recovery time to
    failsafeOnValidDataReceived();                  // cause a recovered link

    // and
    failsafeUpdateState();

    // then
    EXPECT_EQ(false, failsafeIsActive());
    EXPECT_EQ(FAILSAFE_IDLE, failsafePhase());
}

/****************************************************************************************/
TEST(FlightFailsafeTest, TestFailsafeNotActivatedWhenReceivingData)
{
    // when
    for (sysTickUptime = 0; sysTickUptime < PERIOD_OF_10_SCONDS; sysTickUptime++) {
        failsafeOnValidDataReceived();

        failsafeUpdateState();

        // then
        EXPECT_EQ(false, failsafeIsActive());
        EXPECT_EQ(FAILSAFE_IDLE, failsafePhase());
    }
}

/****************************************************************************************/
TEST(FlightFailsafeTest, TestFailsafeDetectsRxLossAndStartsLanding)
{
    // given
    ENABLE_ARMING_FLAG(ARMED);

    // and
    failsafeStartMonitoring();
    throttleStatus = THROTTLE_HIGH;                 // throttle HIGH to go for a failsafe landing procedure
    sysTickUptime = 0;                              // restart time from 0
    failsafeOnValidDataReceived();                  // set last valid sample at current time

    // when
    for (sysTickUptime = 0; sysTickUptime < (uint32_t)(failsafeConfig()->failsafe_delay * MILLIS_PER_TENTH_SECOND + PERIOD_RXDATA_FAILURE); sysTickUptime++) {
        failsafeOnValidDataFailed();

        failsafeUpdateState();

        // then
        EXPECT_EQ(false, failsafeIsActive());
        EXPECT_EQ(FAILSAFE_IDLE, failsafePhase());
    }

    // given
    sysTickUptime++;                                // adjust time to point just past the failure time to
    failsafeOnValidDataFailed();                    // cause a lost link

    // when
    failsafeUpdateState();

    // then
    EXPECT_EQ(FAILSAFE_LANDING, failsafePhase());
    EXPECT_EQ(true, failsafeIsActive());
}

/****************************************************************************************/
TEST(FlightFailsafeTest, TestFailsafeCausesLanding)
{
    // given
    sysTickUptime += failsafeConfig()->failsafe_off_delay * MILLIS_PER_TENTH_SECOND;
    sysTickUptime++;

    // when
    // no call to failsafeOnValidDataReceived();
    failsafeUpdateState();

    // then
    EXPECT_EQ(true, failsafeIsActive());
    EXPECT_EQ(FAILSAFE_RX_LOSS_MONITORING, failsafePhase());
    EXPECT_EQ(1, CALL_COUNTER(COUNTER_MW_DISARM));
    EXPECT_TRUE(ARMING_FLAG(PREVENT_ARMING));

    // given
    failsafeOnValidDataFailed();                    // set last invalid sample at current time
    sysTickUptime += PERIOD_RXDATA_RECOVERY + 1;    // adjust time to point just past the recovery time to
    failsafeOnValidDataReceived();                  // cause a recovered link

    // when
    failsafeUpdateState();

    // then
    EXPECT_EQ(true, failsafeIsActive());
    EXPECT_EQ(FAILSAFE_RX_LOSS_MONITORING, failsafePhase());
    EXPECT_EQ(1, CALL_COUNTER(COUNTER_MW_DISARM));
    EXPECT_TRUE(ARMING_FLAG(PREVENT_ARMING));

    // given
    sysTickUptime += PERIOD_OF_30_SECONDS + 1;      // adjust time to point just past the required additional recovery time
    failsafeOnValidDataReceived();

    // when
    failsafeUpdateState();

    // then
    EXPECT_EQ(false, failsafeIsActive());
    EXPECT_EQ(FAILSAFE_IDLE, failsafePhase());
    EXPECT_EQ(1, CALL_COUNTER(COUNTER_MW_DISARM)); // disarm not called repeatedly.
    EXPECT_FALSE(ARMING_FLAG(PREVENT_ARMING));
}

/****************************************************************************************/
TEST(FlightFailsafeTest, TestFailsafeDetectsRxLossAndJustDisarms)
{
    // given
    DISABLE_ARMING_FLAG(ARMED);
    resetCallCounters();

    // and
    failsafeStartMonitoring();
    throttleStatus = THROTTLE_LOW;                  // throttle LOW to go for a failsafe just-disarm procedure
    sysTickUptime = 0;                              // restart time from 0
    failsafeOnValidDataReceived();                  // set last valid sample at current time

    // when
    for (sysTickUptime = 0; sysTickUptime < (uint32_t)(failsafeConfig()->failsafe_delay * MILLIS_PER_TENTH_SECOND + PERIOD_RXDATA_FAILURE); sysTickUptime++) {
        failsafeOnValidDataFailed();

        failsafeUpdateState();

        // then
        EXPECT_EQ(false, failsafeIsActive());
        EXPECT_EQ(FAILSAFE_IDLE, failsafePhase());
    }

    // given
    sysTickUptime++;                                // adjust time to point just past the failure time to
    failsafeOnValidDataFailed();                    // cause a lost link
    ENABLE_ARMING_FLAG(ARMED);                      // armed from here (disarmed state has cleared throttleLowPeriod).

    // when
    failsafeUpdateState();

    // then
    EXPECT_EQ(true, failsafeIsActive());
    EXPECT_EQ(FAILSAFE_RX_LOSS_MONITORING, failsafePhase());
    EXPECT_EQ(1, CALL_COUNTER(COUNTER_MW_DISARM));
    EXPECT_TRUE(ARMING_FLAG(PREVENT_ARMING));

    // given
    failsafeOnValidDataFailed();                    // set last invalid sample at current time
    sysTickUptime += PERIOD_RXDATA_RECOVERY + 1;    // adjust time to point just past the recovery time to
    failsafeOnValidDataReceived();                  // cause a recovered link

    // when
    failsafeUpdateState();

    // then
    EXPECT_EQ(true, failsafeIsActive());
    EXPECT_EQ(FAILSAFE_RX_LOSS_MONITORING, failsafePhase());
    EXPECT_EQ(1, CALL_COUNTER(COUNTER_MW_DISARM));
    EXPECT_TRUE(ARMING_FLAG(PREVENT_ARMING));

    // given
    sysTickUptime += PERIOD_OF_3_SECONDS + 1;       // adjust time to point just past the required additional recovery time
    failsafeOnValidDataReceived();

    // when
    failsafeUpdateState();

    // then
    EXPECT_EQ(false, failsafeIsActive());
    EXPECT_EQ(FAILSAFE_IDLE, failsafePhase());
    EXPECT_EQ(1, CALL_COUNTER(COUNTER_MW_DISARM));  // disarm not called repeatedly.
    EXPECT_FALSE(ARMING_FLAG(PREVENT_ARMING));
}

/****************************************************************************************/
TEST(FlightFailsafeTest, TestFailsafeDetectsKillswitchEvent)
{
    // given
    ENABLE_ARMING_FLAG(ARMED);
    resetCallCounters();
    failsafeStartMonitoring();

    // and
    throttleStatus = THROTTLE_HIGH;                 // throttle HIGH to go for a failsafe landing procedure
<<<<<<< HEAD
    failsafeConfig()->failsafe_kill_switch = 1;        // configure AUX switch as kill switch
    ACTIVATE_RC_MODE(BOXFAILSAFE);                  // and activate it
=======
    failsafeConfig.failsafe_kill_switch = 1;        // configure AUX switch as kill switch
    rcModeActivationMask |= (1 << BOXFAILSAFE);     // and activate it
>>>>>>> 2b96c91e
    sysTickUptime = 0;                              // restart time from 0
    failsafeOnValidDataReceived();                  // set last valid sample at current time
    sysTickUptime = PERIOD_RXDATA_FAILURE + 1;      // adjust time to point just past the failure time to
    failsafeOnValidDataFailed();                    // cause a lost link

    // when
    failsafeUpdateState();                          // kill switch handling should come first

    // then
    EXPECT_EQ(true, failsafeIsActive());
    EXPECT_TRUE(ARMING_FLAG(PREVENT_ARMING));
    EXPECT_EQ(1, CALL_COUNTER(COUNTER_MW_DISARM));
    EXPECT_EQ(FAILSAFE_RX_LOSS_MONITORING, failsafePhase());

    // given
    failsafeOnValidDataFailed();                    // set last invalid sample at current time
    sysTickUptime += PERIOD_RXDATA_RECOVERY + 1;    // adjust time to point just past the recovery time to
    failsafeOnValidDataReceived();                  // cause a recovered link

    rcModeActivationMask = DE_ACTIVATE_ALL_BOXES;   // BOXFAILSAFE must be off (kill switch)

    // when
    failsafeUpdateState();

    // then
    EXPECT_EQ(true, failsafeIsActive());
    EXPECT_TRUE(ARMING_FLAG(PREVENT_ARMING));
    EXPECT_EQ(1, CALL_COUNTER(COUNTER_MW_DISARM));
    EXPECT_EQ(FAILSAFE_RX_LOSS_MONITORING, failsafePhase());

    // given
    sysTickUptime += PERIOD_OF_1_SECONDS + 1;       // adjust time to point just past the required additional recovery time
    failsafeOnValidDataReceived();

    // when
    failsafeUpdateState();

    // then
    EXPECT_EQ(false, failsafeIsActive());
    EXPECT_EQ(FAILSAFE_IDLE, failsafePhase());
    EXPECT_EQ(1, CALL_COUNTER(COUNTER_MW_DISARM));  // disarm not called repeatedly.
    EXPECT_FALSE(ARMING_FLAG(PREVENT_ARMING));
}

/****************************************************************************************/
//
// Additional non-stepwise tests
//
/****************************************************************************************/
TEST(FlightFailsafeTest, TestFailsafeNotActivatedWhenDisarmedAndRXLossIsDetected)
{
    // given
    configureFailsafe();

    // and
    useFailsafeConfig();
    failsafeInit();

    // and
    DISABLE_ARMING_FLAG(ARMED);

    // when
    failsafeStartMonitoring();

    // and
    sysTickUptime = 0;                              // restart time from 0
    failsafeOnValidDataReceived();                  // set last valid sample at current time

    // when
    for (sysTickUptime = 0; sysTickUptime < PERIOD_RXDATA_FAILURE; sysTickUptime++) {
        failsafeOnValidDataFailed();

        failsafeUpdateState();

        // then
        EXPECT_EQ(false, failsafeIsActive());
        EXPECT_EQ(FAILSAFE_IDLE, failsafePhase());
    }

    // given
    sysTickUptime++;                                // adjust time to point just past the failure time to
    failsafeOnValidDataFailed();                    // cause a lost link

    // when
    failsafeUpdateState();

    // then
    EXPECT_EQ(true, failsafeIsMonitoring());
    EXPECT_EQ(false, failsafeIsActive());
    EXPECT_EQ(FAILSAFE_IDLE, failsafePhase());
    EXPECT_EQ(1, CALL_COUNTER(COUNTER_MW_DISARM));
    EXPECT_FALSE(ARMING_FLAG(PREVENT_ARMING));
}

// STUBS

extern "C" {
int16_t rcData[MAX_SUPPORTED_RC_CHANNEL_COUNT];
uint8_t armingFlags;
int16_t rcCommand[4];
uint32_t rcModeActivationMask = 0;
int16_t debug[DEBUG16_VALUE_COUNT];
bool isUsingSticksToArm = true;

bool rcModeIsActive(boxId_e modeId) { return rcModeActivationMask & (1 << modeId); }

// Return system uptime in milliseconds (rollover in 49 days)
uint32_t millis(void)
{
    return sysTickUptime;
}

throttleStatus_e calculateThrottleStatus(rxConfig_t *rxConfig, uint16_t deadband3d_throttle)
{
    UNUSED(rxConfig);
    UNUSED(deadband3d_throttle);
    return throttleStatus;
}

void delay(uint32_t) {}

bool feature(uint32_t mask) {
    return (mask & testFeatureMask);
}

void mwDisarm(void) {
    callCounts[COUNTER_MW_DISARM]++;
}

void beeper(beeperMode_e mode) {
    UNUSED(mode);
}

uint16_t enableFlightMode(flightModeFlags_e mask)
{
    flightModeFlags |= (mask);
    return flightModeFlags;
}

uint16_t disableFlightMode(flightModeFlags_e mask)
{
    flightModeFlags &= ~(mask);
    return flightModeFlags;
}

uint16_t getCurrentMinthrottle(void)
{
    return testMinThrottle;
}

bool isUsingSticksForArming(void)
{
    return isUsingSticksToArm;
}

}<|MERGE_RESOLUTION|>--- conflicted
+++ resolved
@@ -42,14 +42,10 @@
     #include "rx/rx.h"
     #include "flight/failsafe.h"
 
-<<<<<<< HEAD
     PG_REGISTER_PROFILE(rcControlsConfig_t, rcControlsConfig, PG_RC_CONTROLS_CONFIG, 0);
     PG_REGISTER(rxConfig_t, rxConfig, PG_RX_CONFIG, 0);
-=======
-    failsafeState_t* failsafeInit(rxConfig_t *intialRxConfig);
 
     extern uint32_t rcModeActivationMask;
->>>>>>> 2b96c91e
 }
 
 #include "unittest_macros.h"
@@ -318,13 +314,8 @@
 
     // and
     throttleStatus = THROTTLE_HIGH;                 // throttle HIGH to go for a failsafe landing procedure
-<<<<<<< HEAD
     failsafeConfig()->failsafe_kill_switch = 1;        // configure AUX switch as kill switch
-    ACTIVATE_RC_MODE(BOXFAILSAFE);                  // and activate it
-=======
-    failsafeConfig.failsafe_kill_switch = 1;        // configure AUX switch as kill switch
     rcModeActivationMask |= (1 << BOXFAILSAFE);     // and activate it
->>>>>>> 2b96c91e
     sysTickUptime = 0;                              // restart time from 0
     failsafeOnValidDataReceived();                  // set last valid sample at current time
     sysTickUptime = PERIOD_RXDATA_FAILURE + 1;      // adjust time to point just past the failure time to
